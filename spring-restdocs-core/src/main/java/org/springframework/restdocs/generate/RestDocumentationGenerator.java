/*
 * Copyright 2014-2019 the original author or authors.
 *
 * Licensed under the Apache License, Version 2.0 (the "License");
 * you may not use this file except in compliance with the License.
 * You may obtain a copy of the License at
 *
 *      https://www.apache.org/licenses/LICENSE-2.0
 *
 * Unless required by applicable law or agreed to in writing, software
 * distributed under the License is distributed on an "AS IS" BASIS,
 * WITHOUT WARRANTIES OR CONDITIONS OF ANY KIND, either express or implied.
 * See the License for the specific language governing permissions and
 * limitations under the License.
 */

package org.springframework.restdocs.generate;

import java.io.IOException;
import java.util.ArrayList;
import java.util.Arrays;
import java.util.HashMap;
import java.util.List;
import java.util.Map;
import java.util.function.BiFunction;

import org.springframework.restdocs.operation.Operation;
import org.springframework.restdocs.operation.OperationRequest;
import org.springframework.restdocs.operation.OperationResponse;
import org.springframework.restdocs.operation.RequestConverter;
import org.springframework.restdocs.operation.ResponseConverter;
import org.springframework.restdocs.operation.StandardOperation;
import org.springframework.restdocs.operation.preprocess.OperationRequestPreprocessor;
import org.springframework.restdocs.operation.preprocess.OperationResponsePreprocessor;
import org.springframework.restdocs.snippet.Snippet;
import org.springframework.util.Assert;

/**
 * A {@code RestDocumentationGenerator} is used to generate documentation snippets from
 * the request and response of an operation performed on a service.
 *
 * @param <REQ> the request type that can be handled
 * @param <RESP> the response type that can be handled
 * @author Andy Wilkinson
 * @author Filip Hrisafov
 * @since 1.1.0
 */
public final class RestDocumentationGenerator<REQ, RESP> {

	/**
	 * Name of the operation attribute used to hold the request's URL template.
	 */
	public static final String ATTRIBUTE_NAME_URL_TEMPLATE = "org.springframework.restdocs.urlTemplate";

	/**
	 * Name of the operation attribute used to hold the {@link List} of default snippets.
	 */
	public static final String ATTRIBUTE_NAME_DEFAULT_SNIPPETS = "org.springframework.restdocs.defaultSnippets";

	/**
	 * Name of the operation attribute used to hold the default operation request
	 * preprocessor.
	 */
	public static final String ATTRIBUTE_NAME_DEFAULT_OPERATION_REQUEST_PREPROCESSOR = "org.springframework.restdocs.defaultOperationRequestPreprocessor";

	/**
	 * Name of the operation attribute used to hold the default operation response
	 * preprocessor.
	 */
	public static final String ATTRIBUTE_NAME_DEFAULT_OPERATION_RESPONSE_PREPROCESSOR = "org.springframework.restdocs.defaultOperationResponsePreprocessor";

	private final String identifier;

	private final OperationRequestPreprocessor requestPreprocessor;

	private final OperationResponsePreprocessor responsePreprocessor;

	private final List<Snippet> snippets;

	private final RequestConverter<REQ> requestConverter;

	private final ResponseConverter<RESP> responseConverter;

	/**
	 * Creates a new {@code RestDocumentationGenerator} for the operation identified by
	 * the given {@code identifier}. The given {@code requestConverter} and
	 * {@code responseConverter} are used to convert the operation's request and response
	 * into generic {@code OperationRequest} and {@code OperationResponse} instances that
	 * can then be documented. The given documentation {@code snippets} will be produced.
	 * @param identifier the identifier for the operation
	 * @param requestConverter the request converter
	 * @param responseConverter the response converter
	 * @param snippets the snippets
	 */
	public RestDocumentationGenerator(String identifier, RequestConverter<REQ> requestConverter,
			ResponseConverter<RESP> responseConverter, Snippet... snippets) {
		this(identifier, requestConverter, responseConverter, new IdentityOperationRequestPreprocessor(),
				new IdentityOperationResponsePreprocessor(), snippets);
	}

	/**
	 * Creates a new {@code RestDocumentationGenerator} for the operation identified by
	 * the given {@code identifier}. The given {@code requestConverter} and
	 * {@code responseConverter} are used to convert the operation's request and response
	 * into generic {@code OperationRequest} and {@code OperationResponse} instances that
	 * can then be documented. The given {@code requestPreprocessor} is applied to the
	 * request before it is documented. The given documentation {@code snippets} will be
	 * produced.
	 * @param identifier the identifier for the operation
	 * @param requestConverter the request converter
	 * @param responseConverter the response converter
	 * @param requestPreprocessor the request preprocessor
	 * @param snippets the snippets
	 */
	public RestDocumentationGenerator(String identifier, RequestConverter<REQ> requestConverter,
			ResponseConverter<RESP> responseConverter, OperationRequestPreprocessor requestPreprocessor,
			Snippet... snippets) {
		this(identifier, requestConverter, responseConverter, requestPreprocessor,
				new IdentityOperationResponsePreprocessor(), snippets);
	}

	/**
	 * Creates a new {@code RestDocumentationGenerator} for the operation identified by
	 * the given {@code identifier}. The given {@code requestConverter} and
	 * {@code responseConverter} are used to convert the operation's request and response
	 * into generic {@code OperationRequest} and {@code OperationResponse} instances that
	 * can then be documented. The given {@code responsePreprocessor} is applied to the
	 * response before it is documented. The given documentation {@code snippets} will be
	 * produced.
	 * @param identifier the identifier for the operation
	 * @param requestConverter the request converter
	 * @param responseConverter the response converter
	 * @param responsePreprocessor the response preprocessor
	 * @param snippets the snippets
	 */
	public RestDocumentationGenerator(String identifier, RequestConverter<REQ> requestConverter,
			ResponseConverter<RESP> responseConverter, OperationResponsePreprocessor responsePreprocessor,
			Snippet... snippets) {
		this(identifier, requestConverter, responseConverter, new IdentityOperationRequestPreprocessor(),
				responsePreprocessor, snippets);
	}

	/**
	 * Creates a new {@code RestDocumentationGenerator} for the operation identified by
	 * the given {@code identifier}. The given {@code requestConverter} and
	 * {@code responseConverter} are used to convert the operation's request and response
	 * into generic {@code OperationRequest} and {@code OperationResponse} instances that
	 * can then be documented. The given {@code requestPreprocessor} and
	 * {@code responsePreprocessor} are applied to the request and response before they
	 * are documented. The given documentation {@code snippets} will be produced.
	 * @param identifier the identifier for the operation
	 * @param requestConverter the request converter
	 * @param responseConverter the response converter
	 * @param requestPreprocessor the request preprocessor
	 * @param responsePreprocessor the response preprocessor
	 * @param snippets the snippets
	 */
	public RestDocumentationGenerator(String identifier, RequestConverter<REQ> requestConverter,
			ResponseConverter<RESP> responseConverter, OperationRequestPreprocessor requestPreprocessor,
			OperationResponsePreprocessor responsePreprocessor, Snippet... snippets) {
		Assert.notNull(identifier, "identifier must be non-null");
		Assert.notNull(requestConverter, "requestConverter must be non-null");
		Assert.notNull(responseConverter, "responseConverter must be non-null");
		Assert.notNull(identifier, "identifier must be non-null");
		Assert.notNull(requestPreprocessor, "requestPreprocessor must be non-null");
		Assert.notNull(responsePreprocessor, "responsePreprocessor must be non-null");
		Assert.notNull(snippets, "snippets must be non-null");
		this.identifier = identifier;
		this.requestConverter = requestConverter;
		this.responseConverter = responseConverter;
		this.requestPreprocessor = requestPreprocessor;
		this.responsePreprocessor = responsePreprocessor;
		this.snippets = new ArrayList<>(Arrays.asList(snippets));
	}

	/**
	 * Handles the given {@code request} and {@code response}, producing documentation
	 * snippets for them using the given {@code configuration}.
	 * @param request the request
	 * @param response the request
	 * @param configuration the configuration
	 * @throws RestDocumentationGenerationException if a failure occurs during handling
	 */
	public void handle(REQ request, RESP response, Map<String, Object> configuration) {
<<<<<<< HEAD
		Map<String, Object> attributes = new HashMap<>(configuration);
		OperationRequest operationRequest = preprocessRequest(
				this.requestConverter.convert(request), attributes);
		OperationResponse operationResponse = preprocessResponse(
				this.responseConverter.convert(response), attributes);
		Operation operation = new StandardOperation(this.identifier, operationRequest,
				operationResponse, attributes);
=======
		OperationRequest operationRequest = this.requestPreprocessor.preprocess(this.requestConverter.convert(request));

		OperationResponse operationResponse = this.responsePreprocessor
				.preprocess(this.responseConverter.convert(response));
		Map<String, Object> attributes = new HashMap<>(configuration);
		Operation operation = new StandardOperation(this.identifier, operationRequest, operationResponse, attributes);
>>>>>>> 508b3d65
		try {
			for (Snippet snippet : getSnippets(attributes)) {
				snippet.document(operation);
			}
		}
		catch (IOException ex) {
			throw new RestDocumentationGenerationException(ex);
		}
	}

	/**
	 * Creates a new {@link RestDocumentationGenerator} with the same configuration as
	 * this one other than its snippets. The new generator will use the given
	 * {@code snippets}.
	 * @param snippets the snippets
	 * @return the new generator
	 */
	public RestDocumentationGenerator<REQ, RESP> withSnippets(Snippet... snippets) {
		return new RestDocumentationGenerator<>(this.identifier, this.requestConverter, this.responseConverter,
				this.requestPreprocessor, this.responsePreprocessor, snippets);
	}

	@SuppressWarnings("unchecked")
	private List<Snippet> getSnippets(Map<String, Object> configuration) {
		List<Snippet> combinedSnippets = new ArrayList<>();
		List<Snippet> defaultSnippets = (List<Snippet>) configuration.get(ATTRIBUTE_NAME_DEFAULT_SNIPPETS);
		if (defaultSnippets != null) {
			combinedSnippets.addAll(defaultSnippets);
		}
		combinedSnippets.addAll(this.snippets);
		return combinedSnippets;
	}

<<<<<<< HEAD
	private OperationRequest preprocessRequest(OperationRequest request,
			Map<String, Object> configuration) {
		return preprocess(getRequestPreprocessors(configuration), request,
				this::preprocess);
	}

	private OperationRequest preprocess(OperationRequestPreprocessor preprocessor,
			OperationRequest request) {
		return preprocessor.preprocess(request);
	}

	private List<OperationRequestPreprocessor> getRequestPreprocessors(
			Map<String, Object> configuration) {
		return getPreprocessors(this.requestPreprocessor,
				RestDocumentationGenerator.ATTRIBUTE_NAME_DEFAULT_OPERATION_REQUEST_PREPROCESSOR,
				configuration);
	}

	private OperationResponse preprocessResponse(OperationResponse response,
			Map<String, Object> configuration) {
		return preprocess(getResponsePreprocessors(configuration), response,
				this::preprocess);
	}

	private OperationResponse preprocess(OperationResponsePreprocessor preprocessor,
			OperationResponse response) {
		return preprocessor.preprocess(response);
	}

	private List<OperationResponsePreprocessor> getResponsePreprocessors(
			Map<String, Object> configuration) {
		return getPreprocessors(this.responsePreprocessor,
				RestDocumentationGenerator.ATTRIBUTE_NAME_DEFAULT_OPERATION_RESPONSE_PREPROCESSOR,
				configuration);
	}

	private <P, T> T preprocess(List<P> preprocessors, T target,
			BiFunction<P, T, T> function) {
		T processed = target;
		for (P preprocessor : preprocessors) {
			processed = function.apply(preprocessor, processed);
		}
		return processed;
	}

	@SuppressWarnings("unchecked")
	private <T> List<T> getPreprocessors(T preprocessor, String preprocessorAttribute,
			Map<String, Object> configuration) {
		List<T> preprocessors = new ArrayList<>(2);
		preprocessors.add(preprocessor);
		T defaultResponsePreprocessor = (T) configuration.get(preprocessorAttribute);
		if (defaultResponsePreprocessor != null) {
			preprocessors.add(defaultResponsePreprocessor);
		}
		return preprocessors;
	}

	private static final class IdentityOperationRequestPreprocessor
			implements OperationRequestPreprocessor {
=======
	private static final class IdentityOperationRequestPreprocessor implements OperationRequestPreprocessor {
>>>>>>> 508b3d65

		@Override
		public OperationRequest preprocess(OperationRequest request) {
			return request;
		}

	}

	private static final class IdentityOperationResponsePreprocessor implements OperationResponsePreprocessor {

		@Override
		public OperationResponse preprocess(OperationResponse response) {
			return response;
		}

	}

}<|MERGE_RESOLUTION|>--- conflicted
+++ resolved
@@ -182,22 +182,10 @@
 	 * @throws RestDocumentationGenerationException if a failure occurs during handling
 	 */
 	public void handle(REQ request, RESP response, Map<String, Object> configuration) {
-<<<<<<< HEAD
 		Map<String, Object> attributes = new HashMap<>(configuration);
-		OperationRequest operationRequest = preprocessRequest(
-				this.requestConverter.convert(request), attributes);
-		OperationResponse operationResponse = preprocessResponse(
-				this.responseConverter.convert(response), attributes);
-		Operation operation = new StandardOperation(this.identifier, operationRequest,
-				operationResponse, attributes);
-=======
-		OperationRequest operationRequest = this.requestPreprocessor.preprocess(this.requestConverter.convert(request));
-
-		OperationResponse operationResponse = this.responsePreprocessor
-				.preprocess(this.responseConverter.convert(response));
-		Map<String, Object> attributes = new HashMap<>(configuration);
+		OperationRequest operationRequest = preprocessRequest(this.requestConverter.convert(request), attributes);
+		OperationResponse operationResponse = preprocessResponse(this.responseConverter.convert(response), attributes);
 		Operation operation = new StandardOperation(this.identifier, operationRequest, operationResponse, attributes);
->>>>>>> 508b3d65
 		try {
 			for (Snippet snippet : getSnippets(attributes)) {
 				snippet.document(operation);
@@ -231,45 +219,33 @@
 		return combinedSnippets;
 	}
 
-<<<<<<< HEAD
-	private OperationRequest preprocessRequest(OperationRequest request,
-			Map<String, Object> configuration) {
-		return preprocess(getRequestPreprocessors(configuration), request,
-				this::preprocess);
-	}
-
-	private OperationRequest preprocess(OperationRequestPreprocessor preprocessor,
-			OperationRequest request) {
+	private OperationRequest preprocessRequest(OperationRequest request, Map<String, Object> configuration) {
+		return preprocess(getRequestPreprocessors(configuration), request, this::preprocess);
+	}
+
+	private OperationRequest preprocess(OperationRequestPreprocessor preprocessor, OperationRequest request) {
 		return preprocessor.preprocess(request);
 	}
 
-	private List<OperationRequestPreprocessor> getRequestPreprocessors(
-			Map<String, Object> configuration) {
+	private List<OperationRequestPreprocessor> getRequestPreprocessors(Map<String, Object> configuration) {
 		return getPreprocessors(this.requestPreprocessor,
-				RestDocumentationGenerator.ATTRIBUTE_NAME_DEFAULT_OPERATION_REQUEST_PREPROCESSOR,
-				configuration);
-	}
-
-	private OperationResponse preprocessResponse(OperationResponse response,
-			Map<String, Object> configuration) {
-		return preprocess(getResponsePreprocessors(configuration), response,
-				this::preprocess);
-	}
-
-	private OperationResponse preprocess(OperationResponsePreprocessor preprocessor,
-			OperationResponse response) {
+				RestDocumentationGenerator.ATTRIBUTE_NAME_DEFAULT_OPERATION_REQUEST_PREPROCESSOR, configuration);
+	}
+
+	private OperationResponse preprocessResponse(OperationResponse response, Map<String, Object> configuration) {
+		return preprocess(getResponsePreprocessors(configuration), response, this::preprocess);
+	}
+
+	private OperationResponse preprocess(OperationResponsePreprocessor preprocessor, OperationResponse response) {
 		return preprocessor.preprocess(response);
 	}
 
-	private List<OperationResponsePreprocessor> getResponsePreprocessors(
-			Map<String, Object> configuration) {
+	private List<OperationResponsePreprocessor> getResponsePreprocessors(Map<String, Object> configuration) {
 		return getPreprocessors(this.responsePreprocessor,
-				RestDocumentationGenerator.ATTRIBUTE_NAME_DEFAULT_OPERATION_RESPONSE_PREPROCESSOR,
-				configuration);
-	}
-
-	private <P, T> T preprocess(List<P> preprocessors, T target,
-			BiFunction<P, T, T> function) {
+				RestDocumentationGenerator.ATTRIBUTE_NAME_DEFAULT_OPERATION_RESPONSE_PREPROCESSOR, configuration);
+	}
+
+	private <P, T> T preprocess(List<P> preprocessors, T target, BiFunction<P, T, T> function) {
 		T processed = target;
 		for (P preprocessor : preprocessors) {
 			processed = function.apply(preprocessor, processed);
@@ -289,11 +265,7 @@
 		return preprocessors;
 	}
 
-	private static final class IdentityOperationRequestPreprocessor
-			implements OperationRequestPreprocessor {
-=======
 	private static final class IdentityOperationRequestPreprocessor implements OperationRequestPreprocessor {
->>>>>>> 508b3d65
 
 		@Override
 		public OperationRequest preprocess(OperationRequest request) {
