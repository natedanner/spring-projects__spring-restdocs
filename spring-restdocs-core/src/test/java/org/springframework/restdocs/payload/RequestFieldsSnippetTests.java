/*
 * Copyright 2014-2016 the original author or authors.
 *
 * Licensed under the Apache License, Version 2.0 (the "License");
 * you may not use this file except in compliance with the License.
 * You may obtain a copy of the License at
 *
 *      http://www.apache.org/licenses/LICENSE-2.0
 *
 * Unless required by applicable law or agreed to in writing, software
 * distributed under the License is distributed on an "AS IS" BASIS,
 * WITHOUT WARRANTIES OR CONDITIONS OF ANY KIND, either express or implied.
 * See the License for the specific language governing permissions and
 * limitations under the License.
 */

package org.springframework.restdocs.payload;

import java.io.IOException;
import java.util.Arrays;

import org.junit.Test;

import org.springframework.http.HttpHeaders;
import org.springframework.http.MediaType;
import org.springframework.restdocs.AbstractSnippetTests;
import org.springframework.restdocs.templates.TemplateEngine;
import org.springframework.restdocs.templates.TemplateFormat;
import org.springframework.restdocs.templates.TemplateResourceResolver;
import org.springframework.restdocs.templates.mustache.MustacheTemplateEngine;

import static org.hamcrest.CoreMatchers.containsString;
import static org.mockito.BDDMockito.given;
import static org.mockito.Mockito.mock;
import static org.springframework.restdocs.payload.PayloadDocumentation.fieldWithPath;
import static org.springframework.restdocs.snippet.Attributes.attributes;
import static org.springframework.restdocs.snippet.Attributes.key;

/**
 * Tests for {@link RequestFieldsSnippet}.
 *
 * @author Andy Wilkinson
 */
public class RequestFieldsSnippetTests extends AbstractSnippetTests {

	public RequestFieldsSnippetTests(String name, TemplateFormat templateFormat) {
		super(name, templateFormat);
	}

	@Test
	public void mapRequestWithFields() throws IOException {
		this.snippet.expectRequestFields("map-request-with-fields")
				.withContents(tableWithHeader("Path", "Type", "Description")
						.row("a.b", "Number", "one").row("a.c", "String", "two").row("a",
								"Object", "three"));

		new RequestFieldsSnippet(Arrays.asList(fieldWithPath("a.b").description("one"),
				fieldWithPath("a.c").description("two"),
				fieldWithPath("a").description("three")))
						.document(operationBuilder("map-request-with-fields")
								.request("http://localhost")
								.content("{\"a\": {\"b\": 5, \"c\": \"charlie\"}}")
								.build());
	}

	@Test
	public void arrayRequestWithFields() throws IOException {
		this.snippet.expectRequestFields("array-request-with-fields")
				.withContents(tableWithHeader("Path", "Type", "Description")
						.row("[]a.b", "Number", "one").row("[]a.c", "String", "two")
						.row("[]a", "Object", "three"));

		new RequestFieldsSnippet(Arrays.asList(fieldWithPath("[]a.b").description("one"),
				fieldWithPath("[]a.c").description("two"),
				fieldWithPath("[]a").description("three")))
						.document(operationBuilder("array-request-with-fields")
								.request("http://localhost")
								.content(
										"[{\"a\": {\"b\": 5}},{\"a\": {\"c\": \"charlie\"}}]")
								.build());
	}

	@Test
	public void ignoredRequestField() throws IOException {
		this.snippet.expectRequestFields("ignored-request-field")
				.withContents(tableWithHeader("Path", "Type", "Description").row("b",
						"Number", "Field b"));

		new RequestFieldsSnippet(Arrays.asList(fieldWithPath("a").ignored(),
				fieldWithPath("b").description("Field b")))
						.document(operationBuilder("ignored-request-field")
								.request("http://localhost")
								.content("{\"a\": 5, \"b\": 4}").build());
	}

	@Test
	public void allUndocumentedRequestFieldsCanBeIgnored() throws IOException {
		this.snippet.expectRequestFields("ignore-all-undocumented")
				.withContents(tableWithHeader("Path", "Type", "Description").row("b",
						"Number", "Field b"));

<<<<<<< HEAD
		new RequestFieldsSnippet(Arrays.asList(fieldWithPath("b").description("Field b")),
				true).document(
						operationBuilder("ignore-all-undocumented")
								.request("http://localhost")
								.content("{\"a\": 5, \"b\": 4}").build());
=======
	@Test
	public void missingOptionalRequestField() throws IOException {
		this.snippet.expectRequestFields("missing-optional-request-field")
				.withContents(tableWithHeader("Path", "Type", "Description").row("a.b",
						"String", "one"));
		new RequestFieldsSnippet(Arrays.asList(fieldWithPath("a.b").description("one")
				.type(JsonFieldType.STRING).optional()))
						.document(new OperationBuilder("missing-optional-request-field",
								this.snippet.getOutputDirectory())
										.request("http://localhost").content("{}")
										.build());
	}

	@Test
	public void presentOptionalRequestField() throws IOException {
		this.snippet.expectRequestFields("present-optional-request-field")
				.withContents(tableWithHeader("Path", "Type", "Description").row("a.b",
						"String", "one"));
		new RequestFieldsSnippet(Arrays.asList(fieldWithPath("a.b").description("one")
				.type(JsonFieldType.STRING).optional()))
						.document(new OperationBuilder("present-optional-request-field",
								this.snippet.getOutputDirectory())
										.request("http://localhost")
										.content("{\"a\": { \"b\": \"bravo\"}}").build());
	}

	@Test
	public void missingOptionalRequestFieldWithNoTypeProvided() throws IOException {
		this.thrown.expect(FieldTypeRequiredException.class);
		new RequestFieldsSnippet(
				Arrays.asList(fieldWithPath("a.b").description("one").optional()))
						.document(new OperationBuilder(
								"missing-optional-request-field-with-no-type",
								this.snippet.getOutputDirectory())
										.request("http://localhost").content("{ }")
										.build());
>>>>>>> 96330b2e
	}

	@Test
	public void requestFieldsWithCustomAttributes() throws IOException {
		TemplateResourceResolver resolver = mock(TemplateResourceResolver.class);
		given(resolver.resolveTemplateResource("request-fields"))
				.willReturn(snippetResource("request-fields-with-title"));
		this.snippet.expectRequestFields("request-fields-with-custom-attributes")
				.withContents(containsString("Custom title"));

		new RequestFieldsSnippet(Arrays.asList(fieldWithPath("a").description("one")),
				attributes(key("title").value("Custom title"))).document(
						operationBuilder("request-fields-with-custom-attributes")
								.attribute(TemplateEngine.class.getName(),
										new MustacheTemplateEngine(resolver))
								.request("http://localhost").content("{\"a\": \"foo\"}")
								.build());
	}

	@Test
	public void requestFieldsWithCustomDescriptorAttributes() throws IOException {
		TemplateResourceResolver resolver = mock(TemplateResourceResolver.class);
		given(resolver.resolveTemplateResource("request-fields"))
				.willReturn(snippetResource("request-fields-with-extra-column"));
		this.snippet
				.expectRequestFields("request-fields-with-custom-descriptor-attributes")
				.withContents(tableWithHeader("Path", "Type", "Description", "Foo")
						.row("a.b", "Number", "one", "alpha")
						.row("a.c", "String", "two", "bravo")
						.row("a", "Object", "three", "charlie"));

		new RequestFieldsSnippet(Arrays.asList(
				fieldWithPath("a.b").description("one")
						.attributes(key("foo").value("alpha")),
				fieldWithPath("a.c").description("two")
						.attributes(key("foo").value("bravo")),
				fieldWithPath("a").description("three")
						.attributes(key("foo").value("charlie"))))
								.document(operationBuilder(
										"request-fields-with-custom-descriptor-attributes")
												.attribute(TemplateEngine.class.getName(),
														new MustacheTemplateEngine(
																resolver))
												.request("http://localhost")
												.content(
														"{\"a\": {\"b\": 5, \"c\": \"charlie\"}}")
												.build());
	}

	@Test
	public void xmlRequestFields() throws IOException {
		this.snippet.expectRequestFields("xml-request")
				.withContents(tableWithHeader("Path", "Type", "Description")
						.row("a/b", "b", "one").row("a/c", "c", "two").row("a", "a",
								"three"));

		new RequestFieldsSnippet(
				Arrays.asList(fieldWithPath("a/b").description("one").type("b"),
						fieldWithPath("a/c").description("two").type("c"),
						fieldWithPath("a").description("three").type("a")))
								.document(
										operationBuilder("xml-request")
												.request("http://localhost")
												.content("<a><b>5</b><c>charlie</c></a>")
												.header(HttpHeaders.CONTENT_TYPE,
														MediaType.APPLICATION_XML_VALUE)
												.build());
	}

	@Test
	public void additionalDescriptors() throws IOException {
		this.snippet.expectRequestFields("additional-descriptors")
				.withContents(tableWithHeader("Path", "Type", "Description")
						.row("a.b", "Number", "one").row("a.c", "String", "two").row("a",
								"Object", "three"));

		PayloadDocumentation
				.requestFields(fieldWithPath("a.b").description("one"),
						fieldWithPath("a.c").description("two"))
				.and(fieldWithPath("a").description("three"))
				.document(operationBuilder("additional-descriptors")
						.request("http://localhost")
						.content("{\"a\": {\"b\": 5, \"c\": \"charlie\"}}").build());
	}

	@Test
	public void prefixedAdditionalDescriptors() throws IOException {
		this.snippet.expectRequestFields("prefixed-additional-descriptors")
				.withContents(tableWithHeader("Path", "Type", "Description")
						.row("a", "Object", "one").row("a.b", "Number", "two").row("a.c",
								"String", "three"));

		PayloadDocumentation.requestFields(fieldWithPath("a").description("one"))
				.andWithPrefix("a.", fieldWithPath("b").description("two"),
						fieldWithPath("c").description("three"))
				.document(operationBuilder("prefixed-additional-descriptors")
						.request("http://localhost")
						.content("{\"a\": {\"b\": 5, \"c\": \"charlie\"}}").build());
	}

}<|MERGE_RESOLUTION|>--- conflicted
+++ resolved
@@ -98,14 +98,13 @@
 		this.snippet.expectRequestFields("ignore-all-undocumented")
 				.withContents(tableWithHeader("Path", "Type", "Description").row("b",
 						"Number", "Field b"));
-
-<<<<<<< HEAD
 		new RequestFieldsSnippet(Arrays.asList(fieldWithPath("b").description("Field b")),
 				true).document(
 						operationBuilder("ignore-all-undocumented")
 								.request("http://localhost")
 								.content("{\"a\": 5, \"b\": 4}").build());
-=======
+	}
+
 	@Test
 	public void missingOptionalRequestField() throws IOException {
 		this.snippet.expectRequestFields("missing-optional-request-field")
@@ -113,10 +112,8 @@
 						"String", "one"));
 		new RequestFieldsSnippet(Arrays.asList(fieldWithPath("a.b").description("one")
 				.type(JsonFieldType.STRING).optional()))
-						.document(new OperationBuilder("missing-optional-request-field",
-								this.snippet.getOutputDirectory())
-										.request("http://localhost").content("{}")
-										.build());
+						.document(operationBuilder("missing-optional-request-field")
+								.request("http://localhost").content("{}").build());
 	}
 
 	@Test
@@ -126,23 +123,9 @@
 						"String", "one"));
 		new RequestFieldsSnippet(Arrays.asList(fieldWithPath("a.b").description("one")
 				.type(JsonFieldType.STRING).optional()))
-						.document(new OperationBuilder("present-optional-request-field",
-								this.snippet.getOutputDirectory())
-										.request("http://localhost")
-										.content("{\"a\": { \"b\": \"bravo\"}}").build());
-	}
-
-	@Test
-	public void missingOptionalRequestFieldWithNoTypeProvided() throws IOException {
-		this.thrown.expect(FieldTypeRequiredException.class);
-		new RequestFieldsSnippet(
-				Arrays.asList(fieldWithPath("a.b").description("one").optional()))
-						.document(new OperationBuilder(
-								"missing-optional-request-field-with-no-type",
-								this.snippet.getOutputDirectory())
-										.request("http://localhost").content("{ }")
-										.build());
->>>>>>> 96330b2e
+						.document(operationBuilder("present-optional-request-field")
+								.request("http://localhost")
+								.content("{\"a\": { \"b\": \"bravo\"}}").build());
 	}
 
 	@Test
