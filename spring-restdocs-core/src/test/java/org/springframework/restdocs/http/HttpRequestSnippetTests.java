--- conflicted
+++ resolved
@@ -58,20 +58,12 @@
 	}
 
 	@Test
-<<<<<<< HEAD
 	public void getRequestWithQueryParameters() throws IOException {
 		new HttpRequestSnippet()
-				.document(this.operationBuilder.request("http://localhost/foo?b=bravo").header("Alpha", "a").build());
-		assertThat(this.generatedSnippets.httpRequest()).is(httpRequest(RequestMethod.GET, "/foo?b=bravo")
-				.header("Alpha", "a").header(HttpHeaders.HOST, "localhost"));
-=======
-	public void getRequestWithParameters() throws IOException {
-		new HttpRequestSnippet().document(
-				this.operationBuilder.request("http://localhost/foo").header("Alpha", "a").param("b", "bravo").build());
+			.document(this.operationBuilder.request("http://localhost/foo?b=bravo").header("Alpha", "a").build());
 		assertThat(this.generatedSnippets.httpRequest())
 			.is(httpRequest(RequestMethod.GET, "/foo?b=bravo").header("Alpha", "a")
 				.header(HttpHeaders.HOST, "localhost"));
->>>>>>> e741790f
 	}
 
 	@Test
@@ -109,29 +101,6 @@
 	}
 
 	@Test
-<<<<<<< HEAD
-=======
-	public void getWithPartiallyOverlappingQueryStringAndParameters() throws IOException {
-		new HttpRequestSnippet().document(this.operationBuilder.request("http://localhost/foo?a=alpha")
-			.param("a", "alpha")
-			.param("b", "bravo")
-			.build());
-		assertThat(this.generatedSnippets.httpRequest())
-			.is(httpRequest(RequestMethod.GET, "/foo?a=alpha&b=bravo").header(HttpHeaders.HOST, "localhost"));
-	}
-
-	@Test
-	public void getWithTotallyOverlappingQueryStringAndParameters() throws IOException {
-		new HttpRequestSnippet().document(this.operationBuilder.request("http://localhost/foo?a=alpha&b=bravo")
-			.param("a", "alpha")
-			.param("b", "bravo")
-			.build());
-		assertThat(this.generatedSnippets.httpRequest())
-			.is(httpRequest(RequestMethod.GET, "/foo?a=alpha&b=bravo").header(HttpHeaders.HOST, "localhost"));
-	}
-
-	@Test
->>>>>>> e741790f
 	public void postRequestWithContent() throws IOException {
 		String content = "Hello, world";
 		new HttpRequestSnippet()
@@ -145,16 +114,8 @@
 	@Test
 	public void postRequestWithContentAndQueryParameters() throws IOException {
 		String content = "Hello, world";
-<<<<<<< HEAD
 		new HttpRequestSnippet().document(
 				this.operationBuilder.request("http://localhost/foo?a=alpha").method("POST").content(content).build());
-=======
-		new HttpRequestSnippet().document(this.operationBuilder.request("http://localhost/foo")
-			.method("POST")
-			.param("a", "alpha")
-			.content(content)
-			.build());
->>>>>>> e741790f
 		assertThat(this.generatedSnippets.httpRequest())
 			.is(httpRequest(RequestMethod.POST, "/foo?a=alpha").header(HttpHeaders.HOST, "localhost")
 				.content(content)
@@ -163,70 +124,6 @@
 	}
 
 	@Test
-<<<<<<< HEAD
-=======
-	public void postRequestWithContentAndDisjointQueryStringAndParameters() throws IOException {
-		String content = "Hello, world";
-		new HttpRequestSnippet().document(this.operationBuilder.request("http://localhost/foo?b=bravo")
-			.method("POST")
-			.param("a", "alpha")
-			.content(content)
-			.build());
-		assertThat(this.generatedSnippets.httpRequest())
-			.is(httpRequest(RequestMethod.POST, "/foo?b=bravo&a=alpha").header(HttpHeaders.HOST, "localhost")
-				.content(content)
-				.header(HttpHeaders.CONTENT_LENGTH, content.getBytes().length));
-	}
-
-	@Test
-	public void postRequestWithContentAndPartiallyOverlappingQueryStringAndParameters() throws IOException {
-		String content = "Hello, world";
-		new HttpRequestSnippet().document(this.operationBuilder.request("http://localhost/foo?b=bravo")
-			.method("POST")
-			.param("a", "alpha")
-			.param("b", "bravo")
-			.content(content)
-			.build());
-		assertThat(this.generatedSnippets.httpRequest())
-			.is(httpRequest(RequestMethod.POST, "/foo?b=bravo&a=alpha").header(HttpHeaders.HOST, "localhost")
-				.content(content)
-				.header(HttpHeaders.CONTENT_LENGTH, content.getBytes().length));
-	}
-
-	@Test
-	public void postRequestWithContentAndTotallyOverlappingQueryStringAndParameters() throws IOException {
-		String content = "Hello, world";
-		new HttpRequestSnippet().document(this.operationBuilder.request("http://localhost/foo?b=bravo&a=alpha")
-			.method("POST")
-			.param("a", "alpha")
-			.param("b", "bravo")
-			.content(content)
-			.build());
-		assertThat(this.generatedSnippets.httpRequest())
-			.is(httpRequest(RequestMethod.POST, "/foo?b=bravo&a=alpha").header(HttpHeaders.HOST, "localhost")
-				.content(content)
-				.header(HttpHeaders.CONTENT_LENGTH, content.getBytes().length));
-	}
-
-	@Test
-	public void postRequestWithOverlappingParametersAndFormUrlEncodedBody() throws IOException {
-		String content = "a=alpha&b=bravo";
-		new HttpRequestSnippet().document(this.operationBuilder.request("http://localhost/foo")
-			.method("POST")
-			.content("a=alpha&b=bravo")
-			.header(HttpHeaders.CONTENT_TYPE, MediaType.APPLICATION_FORM_URLENCODED_VALUE)
-			.param("a", "alpha")
-			.param("b", "bravo")
-			.build());
-		assertThat(this.generatedSnippets.httpRequest()).is(httpRequest(RequestMethod.POST, "/foo")
-			.header(HttpHeaders.CONTENT_TYPE, MediaType.APPLICATION_FORM_URLENCODED_VALUE)
-			.header(HttpHeaders.HOST, "localhost")
-			.content(content)
-			.header(HttpHeaders.CONTENT_LENGTH, content.getBytes().length));
-	}
-
-	@Test
->>>>>>> e741790f
 	public void postRequestWithCharset() throws IOException {
 		String japaneseContent = "\u30b3\u30f3\u30c6\u30f3\u30c4";
 		byte[] contentBytes = japaneseContent.getBytes("UTF-8");
@@ -243,32 +140,6 @@
 	}
 
 	@Test
-<<<<<<< HEAD
-=======
-	public void postRequestWithParameter() throws IOException {
-		new HttpRequestSnippet().document(this.operationBuilder.request("http://localhost/foo")
-			.method("POST")
-			.param("b&r", "baz")
-			.param("a", "alpha")
-			.build());
-		assertThat(this.generatedSnippets.httpRequest())
-			.is(httpRequest(RequestMethod.POST, "/foo").header(HttpHeaders.HOST, "localhost")
-				.header("Content-Type", "application/x-www-form-urlencoded")
-				.content("b%26r=baz&a=alpha"));
-	}
-
-	@Test
-	public void postRequestWithParameterWithNoValue() throws IOException {
-		new HttpRequestSnippet()
-			.document(this.operationBuilder.request("http://localhost/foo").method("POST").param("bar").build());
-		assertThat(this.generatedSnippets.httpRequest())
-			.is(httpRequest(RequestMethod.POST, "/foo").header(HttpHeaders.HOST, "localhost")
-				.header("Content-Type", "application/x-www-form-urlencoded")
-				.content("bar="));
-	}
-
-	@Test
->>>>>>> e741790f
 	public void putRequestWithContent() throws IOException {
 		String content = "Hello, world";
 		new HttpRequestSnippet()
@@ -280,33 +151,6 @@
 	}
 
 	@Test
-<<<<<<< HEAD
-=======
-	public void putRequestWithParameter() throws IOException {
-		new HttpRequestSnippet().document(this.operationBuilder.request("http://localhost/foo")
-			.method("PUT")
-			.param("b&r", "baz")
-			.param("a", "alpha")
-			.build());
-		assertThat(this.generatedSnippets.httpRequest())
-			.is(httpRequest(RequestMethod.PUT, "/foo").header(HttpHeaders.HOST, "localhost")
-				.header("Content-Type", "application/x-www-form-urlencoded")
-				.content("b%26r=baz&a=alpha"));
-	}
-
-	@Test
-	public void putRequestWithTotallyOverlappingQueryStringAndParameters() throws IOException {
-		new HttpRequestSnippet().document(this.operationBuilder.request("http://localhost/foo?a=alpha&b=bravo")
-			.method("PUT")
-			.param("a", "alpha")
-			.param("b", "bravo")
-			.build());
-		assertThat(this.generatedSnippets.httpRequest())
-			.is(httpRequest(RequestMethod.PUT, "/foo?a=alpha&b=bravo").header(HttpHeaders.HOST, "localhost"));
-	}
-
-	@Test
->>>>>>> e741790f
 	public void multipartPost() throws IOException {
 		new HttpRequestSnippet().document(this.operationBuilder.request("http://localhost/upload")
 			.method("POST")
@@ -338,65 +182,6 @@
 	}
 
 	@Test
-<<<<<<< HEAD
-=======
-	public void multipartPostWithParameters() throws IOException {
-		new HttpRequestSnippet().document(this.operationBuilder.request("http://localhost/upload")
-			.method("POST")
-			.header(HttpHeaders.CONTENT_TYPE, MediaType.MULTIPART_FORM_DATA_VALUE)
-			.param("a", "apple", "avocado")
-			.param("b", "banana")
-			.part("image", "<< data >>".getBytes())
-			.build());
-		String param1Part = createPart(String.format("Content-Disposition: form-data; " + "name=a%n%napple"), false);
-		String param2Part = createPart(String.format("Content-Disposition: form-data; " + "name=a%n%navocado"), false);
-		String param3Part = createPart(String.format("Content-Disposition: form-data; " + "name=b%n%nbanana"), false);
-		String filePart = createPart(String.format("Content-Disposition: form-data; " + "name=image%n%n<< data >>"));
-		String expectedContent = param1Part + param2Part + param3Part + filePart;
-		assertThat(this.generatedSnippets.httpRequest()).is(httpRequest(RequestMethod.POST, "/upload")
-			.header("Content-Type", "multipart/form-data; boundary=" + BOUNDARY)
-			.header(HttpHeaders.HOST, "localhost")
-			.content(expectedContent));
-	}
-
-	@Test
-	public void multipartPostWithOverlappingPartsAndParameters() throws IOException {
-		new HttpRequestSnippet().document(this.operationBuilder.request("http://localhost/upload")
-			.method("POST")
-			.header(HttpHeaders.CONTENT_TYPE, MediaType.MULTIPART_FORM_DATA_VALUE)
-			.param("a", "apple")
-			.part("a", "apple".getBytes())
-			.and()
-			.part("image", "<< data >>".getBytes())
-			.build());
-		String paramPart = createPart(String.format("Content-Disposition: form-data; " + "name=a%n%napple"), false);
-		String filePart = createPart(String.format("Content-Disposition: form-data; " + "name=image%n%n<< data >>"));
-		String expectedContent = paramPart + filePart;
-		assertThat(this.generatedSnippets.httpRequest()).is(httpRequest(RequestMethod.POST, "/upload")
-			.header("Content-Type", "multipart/form-data; boundary=" + BOUNDARY)
-			.header(HttpHeaders.HOST, "localhost")
-			.content(expectedContent));
-	}
-
-	@Test
-	public void multipartPostWithParameterWithNoValue() throws IOException {
-		new HttpRequestSnippet().document(this.operationBuilder.request("http://localhost/upload")
-			.method("POST")
-			.header(HttpHeaders.CONTENT_TYPE, MediaType.MULTIPART_FORM_DATA_VALUE)
-			.param("a")
-			.part("image", "<< data >>".getBytes())
-			.build());
-		String paramPart = createPart(String.format("Content-Disposition: form-data; " + "name=a%n"), false);
-		String filePart = createPart(String.format("Content-Disposition: form-data; " + "name=image%n%n<< data >>"));
-		String expectedContent = paramPart + filePart;
-		assertThat(this.generatedSnippets.httpRequest()).is(httpRequest(RequestMethod.POST, "/upload")
-			.header("Content-Type", "multipart/form-data; boundary=" + BOUNDARY)
-			.header(HttpHeaders.HOST, "localhost")
-			.content(expectedContent));
-	}
-
-	@Test
->>>>>>> e741790f
 	public void multipartPostWithContentType() throws IOException {
 		new HttpRequestSnippet().document(this.operationBuilder.request("http://localhost/upload")
 			.method("POST")
@@ -433,20 +218,6 @@
 	}
 
 	@Test
-<<<<<<< HEAD
-=======
-	public void deleteWithParameters() throws IOException {
-		new HttpRequestSnippet().document(this.operationBuilder.request("http://localhost/foo")
-			.method("DELETE")
-			.param("a", "alpha")
-			.param("b", "bravo")
-			.build());
-		assertThat(this.generatedSnippets.httpRequest())
-			.is(httpRequest(RequestMethod.DELETE, "/foo?a=alpha&b=bravo").header("Host", "localhost"));
-	}
-
-	@Test
->>>>>>> e741790f
 	public void deleteWithQueryString() throws IOException {
 		new HttpRequestSnippet()
 			.document(this.operationBuilder.request("http://localhost/foo?a=alpha&b=bravo").method("DELETE").build());
