--- conflicted
+++ resolved
@@ -1,9 +1,5 @@
 /*
-<<<<<<< HEAD
- * Copyright 2014-2022 the original author or authors.
-=======
  * Copyright 2014-2023 the original author or authors.
->>>>>>> e741790f
  *
  * Licensed under the Apache License, Version 2.0 (the "License");
  * you may not use this file except in compliance with the License.
@@ -60,12 +56,7 @@
 
 	@Test
 	public void nonOkResponse() throws IOException {
-<<<<<<< HEAD
 		new HttpResponseSnippet().document(this.operationBuilder.response().status(HttpStatus.BAD_REQUEST).build());
-=======
-		new HttpResponseSnippet()
-			.document(this.operationBuilder.response().status(HttpStatus.BAD_REQUEST.value()).build());
->>>>>>> e741790f
 		assertThat(this.generatedSnippets.httpResponse()).is(httpResponse(HttpStatus.BAD_REQUEST));
 	}
 
@@ -115,7 +106,7 @@
 	@Test
 	public void responseWithCustomStatus() throws IOException {
 		new HttpResponseSnippet()
-				.document(this.operationBuilder.response().status(HttpStatusCode.valueOf(215)).build());
+			.document(this.operationBuilder.response().status(HttpStatusCode.valueOf(215)).build());
 		assertThat(this.generatedSnippets.httpResponse()).is(httpResponse(215));
 	}
 
