/*
 * Copyright 2014-2023 the original author or authors.
 *
 * Licensed under the Apache License, Version 2.0 (the "License");
 * you may not use this file except in compliance with the License.
 * You may obtain a copy of the License at
 *
 *      https://www.apache.org/licenses/LICENSE-2.0
 *
 * Unless required by applicable law or agreed to in writing, software
 * distributed under the License is distributed on an "AS IS" BASIS,
 * WITHOUT WARRANTIES OR CONDITIONS OF ANY KIND, either express or implied.
 * See the License for the specific language governing permissions and
 * limitations under the License.
 */

package com.example.restassured;

import io.restassured.RestAssured;
import io.restassured.builder.RequestSpecBuilder;
import io.restassured.specification.RequestSpecification;
import org.junit.Before;
import org.junit.Rule;

import org.springframework.restdocs.JUnitRestDocumentation;

import static org.hamcrest.CoreMatchers.is;
import static org.springframework.restdocs.hypermedia.HypermediaDocumentation.linkWithRel;
import static org.springframework.restdocs.hypermedia.HypermediaDocumentation.links;
import static org.springframework.restdocs.operation.preprocess.Preprocessors.modifyHeaders;
import static org.springframework.restdocs.operation.preprocess.Preprocessors.prettyPrint;
import static org.springframework.restdocs.restassured.RestAssuredRestDocumentation.document;
import static org.springframework.restdocs.restassured.RestAssuredRestDocumentation.documentationConfiguration;

public class EveryTestPreprocessing {

	@Rule
	public final JUnitRestDocumentation restDocumentation = new JUnitRestDocumentation();

	// tag::setup[]
	private RequestSpecification spec;

	@Before
	public void setup() {
		this.spec = new RequestSpecBuilder()
<<<<<<< HEAD
				.addFilter(documentationConfiguration(this.restDocumentation).operationPreprocessors()
						.withRequestDefaults(modifyHeaders().remove("Foo")) // <1>
						.withResponseDefaults(prettyPrint())) // <2>
				.build();
=======
			.addFilter(documentationConfiguration(this.restDocumentation).operationPreprocessors()
				.withRequestDefaults(removeHeaders("Foo")) // <1>
				.withResponseDefaults(prettyPrint())) // <2>
			.build();
>>>>>>> e741790f
	}
	// end::setup[]

	public void use() {
		// tag::use[]
		RestAssured.given(this.spec)
			.filter(document("index", links(linkWithRel("self").description("Canonical self link"))))
			.when()
			.get("/")
			.then()
			.assertThat()
			.statusCode(is(200));
		// end::use[]
	}

}<|MERGE_RESOLUTION|>--- conflicted
+++ resolved
@@ -43,17 +43,10 @@
 	@Before
 	public void setup() {
 		this.spec = new RequestSpecBuilder()
-<<<<<<< HEAD
-				.addFilter(documentationConfiguration(this.restDocumentation).operationPreprocessors()
-						.withRequestDefaults(modifyHeaders().remove("Foo")) // <1>
-						.withResponseDefaults(prettyPrint())) // <2>
-				.build();
-=======
 			.addFilter(documentationConfiguration(this.restDocumentation).operationPreprocessors()
-				.withRequestDefaults(removeHeaders("Foo")) // <1>
+				.withRequestDefaults(modifyHeaders().remove("Foo")) // <1>
 				.withResponseDefaults(prettyPrint())) // <2>
 			.build();
->>>>>>> e741790f
 	}
 	// end::setup[]
 
