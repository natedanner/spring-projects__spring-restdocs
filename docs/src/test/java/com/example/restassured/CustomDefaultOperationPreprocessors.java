--- conflicted
+++ resolved
@@ -1,9 +1,5 @@
 /*
-<<<<<<< HEAD
- * Copyright 2014-2022 the original author or authors.
-=======
  * Copyright 2014-2023 the original author or authors.
->>>>>>> e741790f
  *
  * Licensed under the Apache License, Version 2.0 (the "License");
  * you may not use this file except in compliance with the License.
@@ -43,17 +39,10 @@
 	public void setup() {
 		// tag::custom-default-operation-preprocessors[]
 		this.spec = new RequestSpecBuilder()
-<<<<<<< HEAD
-				.addFilter(documentationConfiguration(this.restDocumentation).operationPreprocessors()
-						.withRequestDefaults(modifyHeaders().remove("Foo")) // <1>
-						.withResponseDefaults(prettyPrint())) // <2>
-				.build();
-=======
 			.addFilter(documentationConfiguration(this.restDocumentation).operationPreprocessors()
-				.withRequestDefaults(removeHeaders("Foo")) // <1>
+				.withRequestDefaults(modifyHeaders().remove("Foo")) // <1>
 				.withResponseDefaults(prettyPrint())) // <2>
 			.build();
->>>>>>> e741790f
 		// end::custom-default-operation-preprocessors[]
 	}
 
