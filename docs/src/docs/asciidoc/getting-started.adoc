[[getting-started]]
== Getting started

This section describes how to get started with Spring REST Docs.



[[getting-started-sample-applications]]
=== Sample Applications

If you want to jump straight in, a number of sample applications are available:

[cols="3,2,10"]
.MockMvc
|===
| Sample | Build system | Description

| {samples}/rest-notes-spring-data-rest[Spring Data REST]
| Maven
| Demonstrates the creation of a getting started guide and an API guide for a service implemented by using https://projects.spring.io/spring-data-rest/[Spring Data REST].

| {samples}/rest-notes-spring-hateoas[Spring HATEOAS]
| Gradle
| Demonstrates the creation of a getting started guide and an API guide for a service implemented by using https://projects.spring.io/spring-hateoas/[Spring HATEOAS].
|===

[cols="3,2,10"]
.WebTestClient
|===
| Sample | Build system | Description

| {samples}/web-test-client[WebTestClient]
| Gradle
| Demonstrates the use of Spring REST docs with Spring WebFlux's WebTestClient.
|===


[cols="3,2,10"]
.REST Assured
|===
| Sample | Build system | Description

| {samples}/rest-assured[REST Assured]
| Gradle
<<<<<<< HEAD
| Demonstrates the use of Spring REST Docs with http://rest-assured.io[REST Assured].

=======
| Demonstrates the use of Spring REST Docs with https://rest-assured.io/[REST Assured].
>>>>>>> ce2c7b37
|===


[cols="3,2,10"]
.Advanced
|===
| Sample | Build system | Description

| {samples}/rest-notes-slate[Slate]
| Gradle
| Demonstrates the use of Spring REST Docs with Markdown and
  https://github.com/tripit/slate[Slate].

| {samples}/testng[TestNG]
| Gradle
| Demonstrates the use of Spring REST Docs with http://testng.org[TestNG].

| {samples}/junit5[JUnit 5]
| Gradle
| Demonstrates the use of Spring REST Docs with https://junit.org/junit5/[JUnit 5].
|===



[[getting-started-requirements]]
=== Requirements

Spring REST Docs has the following minimum requirements:

* Java 17
* Spring Framework 6

Additionally, the `spring-restdocs-restassured` module requires REST Assured 5.

[[getting-started-build-configuration]]
=== Build configuration

The first step in using Spring REST Docs is to configure your project's build.
The {samples}/rest-notes-spring-hateoas[Spring HATEOAS] and {samples}/rest-notes-spring-data-rest[Spring Data REST] samples contain a `build.gradle` and `pom.xml`, respectively, that you may wish to use as a reference.
The key parts of the configuration are described in the following listings:

[source,xml,indent=0,subs="verbatim,attributes",role="primary"]
.Maven
----
	<dependency> <1>
		<groupId>org.springframework.restdocs</groupId>
		<artifactId>spring-restdocs-mockmvc</artifactId>
		<version>{project-version}</version>
		<scope>test</scope>
	</dependency>

	<build>
		<plugins>
			<plugin> <2>
				<groupId>org.asciidoctor</groupId>
				<artifactId>asciidoctor-maven-plugin</artifactId>
				<version>2.2.1</version>
				<executions>
					<execution>
						<id>generate-docs</id>
						<phase>prepare-package</phase> <3>
						<goals>
							<goal>process-asciidoc</goal>
						</goals>
						<configuration>
							<backend>html</backend>
							<doctype>book</doctype>
						</configuration>
					</execution>
				</executions>
				<dependencies>
					<dependency> <4>
						<groupId>org.springframework.restdocs</groupId>
						<artifactId>spring-restdocs-asciidoctor</artifactId>
						<version>{project-version}</version>
					</dependency>
				</dependencies>
			</plugin>
		</plugins>
	</build>
----
<1> Add a dependency on `spring-restdocs-mockmvc` in the `test` scope.
If you want to use `WebTestClient` or REST Assured rather than MockMvc, add a dependency on `spring-restdocs-webtestclient` or `spring-restdocs-restassured` respectively instead.
<2> Add the Asciidoctor plugin.
<3> Using `prepare-package` allows the documentation to be <<getting-started-build-configuration-packaging-the-documentation, included in the package>>.
<4> Add `spring-restdocs-asciidoctor` as a dependency of the Asciidoctor plugin.
This will automatically configure the `snippets` attribute for use in your `.adoc` files to point to `target/generated-snippets`.
It will also allow you to use the `operation` block macro.

[source,indent=0,subs="verbatim,attributes",role="secondary"]
.Gradle
----
	plugins { <1>
		id "org.asciidoctor.jvm.convert" version "3.3.2"
	}

	configurations {
		asciidoctorExt <2>
	}

	dependencies {
		asciidoctorExt 'org.springframework.restdocs:spring-restdocs-asciidoctor:{project-version}' <3>
		testImplementation 'org.springframework.restdocs:spring-restdocs-mockmvc:{project-version}' <4>
	}

	ext { <5>
		snippetsDir = file('build/generated-snippets')
	}

	test { <6>
		outputs.dir snippetsDir
	}

	asciidoctor { <7>
		inputs.dir snippetsDir <8>
		configurations 'asciidoctorExt' <9>
		dependsOn test <10>
	}
----
<1> Apply the Asciidoctor plugin.
<2> Declare the `asciidoctorExt` configuration for dependencies that extend Asciidoctor.
<3> Add a dependency on `spring-restdocs-asciidoctor` in the `asciidoctorExt` configuration.
This will automatically configure the `snippets` attribute for use in your `.adoc` files to point to `build/generated-snippets`.
It will also allow you to use the `operation` block macro.
<4> Add a dependency on `spring-restdocs-mockmvc` in the `testImplementation` configuration.
If you want to use `WebTestClient` or REST Assured rather than MockMvc, add a dependency on `spring-restdocs-webtestclient` or `spring-restdocs-restassured` respectively instead.
<5> Configure a property to define the output location for generated snippets.
<6> Configure the `test` task to add the snippets directory as an output.
<7> Configure the `asciidoctor` task.
<8> Configure the snippets directory as an input.
<9> Configure the use of the `asciidoctorExt` configuration for extensions.
<10> Make the task depend on the test task so that the tests are run before the documentation is created.



[[getting-started-build-configuration-packaging-the-documentation]]
==== Packaging the Documentation

You may want to package the generated documentation in your project's jar file -- for example, to have it {spring-boot-docs}/#boot-features-spring-mvc-static-content[served as static content] by Spring Boot.
To do so, configure your project's build so that:

1. The documentation is generated before the jar is built
2. The generated documentation is included in the jar

The following listings show how to do so in both Maven and Gradle:

[source,xml,indent=0,role="primary"]
.Maven
----
	<plugin> <1>
		<groupId>org.asciidoctor</groupId>
		<artifactId>asciidoctor-maven-plugin</artifactId>
		<!-- … -->
	</plugin>
	<plugin> <2>
		<artifactId>maven-resources-plugin</artifactId>
		<version>2.7</version>
		<executions>
			<execution>
				<id>copy-resources</id>
				<phase>prepare-package</phase>
				<goals>
					<goal>copy-resources</goal>
				</goals>
				<configuration> <3>
					<outputDirectory>
						${project.build.outputDirectory}/static/docs
					</outputDirectory>
					<resources>
						<resource>
							<directory>
								${project.build.directory}/generated-docs
							</directory>
						</resource>
					</resources>
				</configuration>
			</execution>
		</executions>
	</plugin>
----
<1> The existing declaration for the Asciidoctor plugin.
<2> The resource plugin must be declared after the Asciidoctor plugin as they are bound to the same phase (`prepare-package`) and the resource plugin must run after the Asciidoctor plugin to ensure that the documentation is generated before it's copied.
<3> Copy the generated documentation into the build output's `static/docs` directory, from where it will be included in the jar file.

[source,indent=0,role="secondary"]
.Gradle
----
	bootJar {
		dependsOn asciidoctor <1>
		from ("${asciidoctor.outputDir}/html5") { <2>
			into 'static/docs'
		}
	}
----
<1> Ensure that the documentation has been generated before the jar is built.
<2> Copy the generated documentation into the jar's `static/docs` directory.



[[getting-started-documentation-snippets]]
=== Generating Documentation Snippets
<<<<<<< HEAD
Spring REST Docs uses Spring MVC's {spring-framework-docs}/testing.html#spring-mvc-test-framework[test framework] or Spring WebFlux's {spring-framework-docs}/testing.html#webtestclient[`WebTestClient`], or https://rest-assured.io[REST Assured] to make requests to the service that you are documenting.
=======

Spring REST Docs uses Spring MVC's {spring-framework-docs}/testing.html#spring-mvc-test-framework[test framework], Spring WebFlux's {spring-framework-docs}/testing.html#webtestclient[`WebTestClient`], or https://rest-assured.io/[REST Assured] to make requests to the service that you are documenting.
>>>>>>> ce2c7b37
It then produces documentation snippets for the request and the resulting response.



[[getting-started-documentation-snippets-setup]]
==== Setting up Your Tests

Exactly how you set up your tests depends on the test framework that you use.
Spring REST Docs provides first-class support for JUnit 4 and JUnit 5.
Other frameworks, such as TestNG, are also supported, although slightly more setup is required.



[[getting-started-documentation-snippets-setup-junit]]
===== Setting up Your JUnit 4 Tests

When using JUnit 4, the first step in generating documentation snippets is to declare a `public` `JUnitRestDocumentation` field that is annotated as a JUnit `@Rule`.
The following example shows how to do so:

[source,java,indent=0]
----
@Rule
public JUnitRestDocumentation restDocumentation = new JUnitRestDocumentation();
----

By default, the `JUnitRestDocumentation` rule is automatically configured with an output directory based on your project's build tool:

[cols="2,5"]
|===
| Build tool | Output directory

| Maven
| `target/generated-snippets`

| Gradle
| `build/generated-snippets`
|===

You can override the default by providing an output directory when you create the `JUnitRestDocumentation` instance.
The following example shows how to do so:

[source,java,indent=0]
----
@Rule
public JUnitRestDocumentation restDocumentation = new JUnitRestDocumentation("custom");
----

Next, you must provide an `@Before` method to configure MockMvc or WebTestClient, or REST Assured.
The following examples show how to do so:

[source,java,indent=0,role="primary"]
.MockMvc
----
include::{examples-dir}/com/example/mockmvc/ExampleApplicationTests.java[tags=setup]
----
<1> The `MockMvc` instance is configured by using a `MockMvcRestDocumentationConfigurer`.
You can obtain an instance of this class from the static `documentationConfiguration()` method on `org.springframework.restdocs.mockmvc.MockMvcRestDocumentation`.

[source,java,indent=0,role="secondary"]
.WebTestClient
----
include::{examples-dir}/com/example/webtestclient/ExampleApplicationTests.java[tags=setup]
----
<1> The `WebTestClient` instance is configured by adding a `WebTestclientRestDocumentationConfigurer` as an `ExchangeFilterFunction`.
You can obtain an instance of this class from the static `documentationConfiguration()` method on `org.springframework.restdocs.webtestclient.WebTestClientRestDocumentation`.

[source,java,indent=0,role="secondary"]
.REST Assured
----
include::{examples-dir}/com/example/restassured/ExampleApplicationTests.java[tags=setup]
----
<1> REST Assured is configured by adding a `RestAssuredRestDocumentationConfigurer` as a `Filter`.
You can obtain an instance of this class from the static `documentationConfiguration()` method on `RestAssuredRestDocumentation` in the `org.springframework.restdocs.restassured` package.

The configurer applies sensible defaults and also provides an API for customizing the configuration.
See the <<configuration, configuration section>> for more information.



[[getting-started-documentation-snippets-setup-junit-5]]
===== Setting up Your JUnit 5 Tests

When using JUnit 5, the first step in generating documentation snippets is to apply the `RestDocumentationExtension` to your test class.
The following example shows how to do so:

[source,java,indent=0]
----
@ExtendWith(RestDocumentationExtension.class)
public class JUnit5ExampleTests {
----

When testing a typical Spring application, you should also apply the `SpringExtension`:

[source,java,indent=0]
----
@ExtendWith({RestDocumentationExtension.class, SpringExtension.class})
public class JUnit5ExampleTests {
----

The `RestDocumentationExtension` is automatically configured with an output directory based on your project's build tool:

[cols="2,5"]
|===
| Build tool | Output directory

| Maven
| `target/generated-snippets`

| Gradle
| `build/generated-snippets`
|===

If you are using JUnit 5.1, you can override the default by registering the extension as a field in your test class and providing an output directory when creating it.
The following example shows how to do so:

[source,java,indent=0]
----
public class JUnit5ExampleTests {

	@RegisterExtension
	final RestDocumentationExtension restDocumentation = new RestDocumentationExtension ("custom");

}
----

Next, you must provide a `@BeforeEach` method to configure MockMvc or WebTestClient, or REST Assured.
The following listings show how to do so:

[source,java,indent=0,role="primary"]
.MockMvc
----
include::{examples-dir}/com/example/mockmvc/ExampleApplicationJUnit5Tests.java[tags=setup]
----
<1> The `MockMvc` instance is configured by using a `MockMvcRestDocumentationConfigurer`.
You can obtain an instance of this class from the static `documentationConfiguration()` method on `org.springframework.restdocs.mockmvc.MockMvcRestDocumentation`.

[source,java,indent=0,role="secondary"]
.WebTestClient
----
include::{examples-dir}/com/example/webtestclient/ExampleApplicationJUnit5Tests.java[tags=setup]
----
<1> The `WebTestClient` instance is configured by adding a `WebTestClientRestDocumentationConfigurer` as an `ExchangeFilterFunction`.
You can obtain an instance of this class from the static `documentationConfiguration()` method on `org.springframework.restdocs.webtestclient.WebTestClientRestDocumentation`.

[source,java,indent=0,role="secondary"]
.REST Assured
----
include::{examples-dir}/com/example/restassured/ExampleApplicationJUnit5Tests.java[tags=setup]
----
<1> REST Assured is configured by adding a `RestAssuredRestDocumentationConfigurer` as a `Filter`.
You can obtain an instance of this class from the static `documentationConfiguration()` method on `RestAssuredRestDocumentation` in the `org.springframework.restdocs.restassured` package.

The configurer applies sensible defaults and also provides an API for customizing the configuration.
See the <<configuration, configuration section>> for more information.



[[getting-started-documentation-snippets-setup-manual]]
===== Setting up your tests without JUnit

The configuration when JUnit is not being used is largely similar to when it is being used.
This section describes the key differences.
The {samples}/testng[TestNG sample] also illustrates the approach.

The first difference is that you should use `ManualRestDocumentation` in place of `JUnitRestDocumentation`.
Also, you do not need the `@Rule` annotation.
The following example shows how to use `ManualRestDocumentation`:

[source,java,indent=0]
----
private ManualRestDocumentation restDocumentation = new ManualRestDocumentation();
----

Secondly, you must call `ManualRestDocumentation.beforeTest(Class, String)` before each test.
You can do so as part of the method that configures MockMvc, WebTestClient, or REST Assured.
The following examples show how to do so:

[source,java,indent=0,role="primary"]
.MockMvc
----
include::{examples-dir}/com/example/mockmvc/ExampleApplicationTestNgTests.java[tags=setup]
----

[source,java,indent=0,role="secondary"]
.WebTestClient
----
include::{examples-dir}/com/example/webtestclient/ExampleApplicationTestNgTests.java[tags=setup]
----

[source,java,indent=0,role="secondary"]
.REST Assured
----
include::{examples-dir}/com/example/restassured/ExampleApplicationTestNgTests.java[tags=setup]
----

Finally, you must call `ManualRestDocumentation.afterTest` after each test.
The following example shows how to do so with TestNG:

[source,java,indent=0]
----
include::{examples-dir}/com/example/mockmvc/ExampleApplicationTestNgTests.java[tags=teardown]
----



[[getting-started-documentation-snippets-invoking-the-service]]
==== Invoking the RESTful Service

Now that you have configured the testing framework, you can use it to invoke the RESTful service and document the request and response.
The following examples show how to do so:

[source,java,indent=0,role="primary"]
.MockMvc
----
include::{examples-dir}/com/example/mockmvc/InvokeService.java[tags=invoke-service]
----
<1> Invoke the root (`/`) of the service and indicate that an `application/json` response is required.
<2> Assert that the service produced the expected response.
<3> Document the call to the service, writing the snippets into a directory named `index` (which is located beneath the configured output directory).
The snippets are written by a `RestDocumentationResultHandler`.
You can obtain an instance of this class from the static `document` method on `org.springframework.restdocs.mockmvc.MockMvcRestDocumentation`.

[source,java,indent=0,role="secondary"]
.WebTestClient
----
include::{examples-dir}/com/example/webtestclient/InvokeService.java[tags=invoke-service]
----
<1> Invoke the root (`/`) of the service and indicate that an `application/json` response is required.
<2> Assert that the service produced the expected response.
<3> Document the call to the service, writing the snippets into a directory named `index` (which is located beneath the configured output directory).
The snippets are written by a `Consumer` of the `ExchangeResult`.
You can obtain such a consumer from the static `document` method on `org.springframework.restdocs.webtestclient.WebTestClientRestDocumentation`.

[source,java,indent=0,role="secondary"]
.REST Assured
----
include::{examples-dir}/com/example/restassured/InvokeService.java[tags=invoke-service]
----
<1> Apply the specification that was initialized in the `@Before` method.
<2> Indicate that an `application/json` response is required.
<3> Document the call to the service, writing the snippets into a directory named `index` (which is located beneath the configured output directory).
The snippets are written by a `RestDocumentationFilter`.
You can obtain an instance of this class from the static `document` method on `RestAssuredRestDocumentation` in the `org.springframework.restdocs.restassured` package.
<4> Invoke the root (`/`) of the service.
<5> Assert that the service produce the expected response.

By default, six snippets are written:

 * `<output-directory>/index/curl-request.adoc`
 * `<output-directory>/index/http-request.adoc`
 * `<output-directory>/index/http-response.adoc`
 * `<output-directory>/index/httpie-request.adoc`
 * `<output-directory>/index/request-body.adoc`
 * `<output-directory>/index/response-body.adoc`

See <<documenting-your-api>> for more information about these and other snippets that can be produced by Spring REST Docs.



[[getting-started-using-the-snippets]]
=== Using the Snippets

Before using the generated snippets, you must create an `.adoc` source file.
You can name the file whatever you like as long as it has a `.adoc` suffix.
The resulting HTML file has the same name but with a `.html` suffix.
The default location of the source files and the resulting HTML files depends on whether you use Maven or Gradle:

[cols="2,5,8"]
|===
| Build tool | Source files | Generated files

| Maven
| `src/main/asciidoc/*.adoc`
| `target/generated-docs/*.html`

| Gradle
| `src/docs/asciidoc/*.adoc`
| `build/asciidoc/html5/*.html`
|===

You can then include the generated snippets in the manually created Asciidoc file (described earlier in this section) by using the https://asciidoctor.org/docs/asciidoc-syntax-quick-reference/#include-files[include macro].
You can use the `snippets` attribute that is automatically set by `spring-restdocs-asciidoctor` configured in the <<getting-started-build-configuration,build configuration>> to reference the snippets output directory.
The following example shows how to do so:

[source,adoc,indent=0]
----
\include::{snippets}/index/curl-request.adoc[]
----

<|MERGE_RESOLUTION|>--- conflicted
+++ resolved
@@ -42,12 +42,8 @@
 
 | {samples}/rest-assured[REST Assured]
 | Gradle
-<<<<<<< HEAD
-| Demonstrates the use of Spring REST Docs with http://rest-assured.io[REST Assured].
-
-=======
 | Demonstrates the use of Spring REST Docs with https://rest-assured.io/[REST Assured].
->>>>>>> ce2c7b37
+
 |===
 
 
@@ -249,12 +245,8 @@
 
 [[getting-started-documentation-snippets]]
 === Generating Documentation Snippets
-<<<<<<< HEAD
-Spring REST Docs uses Spring MVC's {spring-framework-docs}/testing.html#spring-mvc-test-framework[test framework] or Spring WebFlux's {spring-framework-docs}/testing.html#webtestclient[`WebTestClient`], or https://rest-assured.io[REST Assured] to make requests to the service that you are documenting.
-=======
 
 Spring REST Docs uses Spring MVC's {spring-framework-docs}/testing.html#spring-mvc-test-framework[test framework], Spring WebFlux's {spring-framework-docs}/testing.html#webtestclient[`WebTestClient`], or https://rest-assured.io/[REST Assured] to make requests to the service that you are documenting.
->>>>>>> ce2c7b37
 It then produces documentation snippets for the request and the resulting response.
 
 
