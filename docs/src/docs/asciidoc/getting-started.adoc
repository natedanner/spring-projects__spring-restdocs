--- conflicted
+++ resolved
@@ -34,21 +34,6 @@
 | Demonstrates the use of Spring REST docs with Spring WebFlux's WebTestClient.
 |===
 
-<<<<<<< HEAD
-=======
-
-[cols="3,2,10"]
-.REST Assured
-|===
-| Sample | Build system | Description
-
-| {samples}/rest-assured[REST Assured]
-| Gradle
-| Demonstrates the use of Spring REST Docs with http://rest-assured.io[REST Assured].
-|===
-
-
->>>>>>> 232f581f
 [cols="3,2,10"]
 .Advanced
 |===
@@ -314,17 +299,6 @@
 <1> The `WebTestClient` instance is configured by adding a `WebTestclientRestDocumentationConfigurer` as an `ExchangeFilterFunction`.
 You can obtain an instance of this class from the static `documentationConfiguration()` method on `org.springframework.restdocs.webtestclient.WebTestClientRestDocumentation`.
 
-<<<<<<< HEAD
-=======
-[source,java,indent=0,role="secondary"]
-.REST Assured
-----
-include::{examples-dir}/com/example/restassured/ExampleApplicationTests.java[tags=setup]
-----
-<1> REST Assured is configured by adding a `RestAssuredRestDocumentationConfigurer` as a `Filter`.
-You can obtain an instance of this class from the static `documentationConfiguration()` method on `RestAssuredRestDocumentation` in the `org.springframework.restdocs.restassured3` package.
-
->>>>>>> 232f581f
 The configurer applies sensible defaults and also provides an API for customizing the configuration.
 See the <<configuration, configuration section>> for more information.
 
@@ -395,17 +369,6 @@
 <1> The `WebTestClient` instance is configured by adding a `WebTestClientRestDocumentationConfigurer` as an `ExchangeFilterFunction`.
 You can obtain an instance of this class from the static `documentationConfiguration()` method on `org.springframework.restdocs.webtestclient.WebTestClientRestDocumentation`.
 
-<<<<<<< HEAD
-=======
-[source,java,indent=0,role="secondary"]
-.REST Assured
-----
-include::{examples-dir}/com/example/restassured/ExampleApplicationJUnit5Tests.java[tags=setup]
-----
-<1> REST Assured is configured by adding a `RestAssuredRestDocumentationConfigurer` as a `Filter`.
-You can obtain an instance of this class from the static `documentationConfiguration()` method on `RestAssuredRestDocumentation` in the `org.springframework.restdocs.restassured3` package.
-
->>>>>>> 232f581f
 The configurer applies sensible defaults and also provides an API for customizing the configuration.
 See the <<configuration, configuration section>> for more information.
 
@@ -443,15 +406,6 @@
 include::{examples-dir}/com/example/webtestclient/ExampleApplicationTestNgTests.java[tags=setup]
 ----
 
-<<<<<<< HEAD
-=======
-[source,java,indent=0,role="secondary"]
-.REST Assured
-----
-include::{examples-dir}/com/example/restassured/ExampleApplicationTestNgTests.java[tags=setup]
-----
-
->>>>>>> 232f581f
 Finally, you must call `ManualRestDocumentation.afterTest` after each test.
 The following example shows how to do so with TestNG:
 
@@ -490,22 +444,6 @@
 The snippets are written by a `Consumer` of the `ExchangeResult`.
 You can obtain such a consumer from the static `document` method on `org.springframework.restdocs.webtestclient.WebTestClientRestDocumentation`.
 
-<<<<<<< HEAD
-=======
-[source,java,indent=0,role="secondary"]
-.REST Assured
-----
-include::{examples-dir}/com/example/restassured/InvokeService.java[tags=invoke-service]
-----
-<1> Apply the specification that was initialized in the `@Before` method.
-<2> Indicate that an `application/json` response is required.
-<3> Document the call to the service, writing the snippets into a directory named `index` (which is located beneath the configured output directory).
-The snippets are written by a `RestDocumentationFilter`.
-You can obtain an instance of this class from the static `document` method on `RestAssuredRestDocumentation` in the `org.springframework.restdocs.restassured3` package.
-<4> Invoke the root (`/`) of the service.
-<5> Assert that the service produce the expected response.
-
->>>>>>> 232f581f
 By default, six snippets are written:
 
  * `<output-directory>/index/curl-request.adoc`
