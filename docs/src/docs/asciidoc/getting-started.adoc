--- conflicted
+++ resolved
@@ -117,12 +117,7 @@
 	</build>
 ----
 <1> Add a dependency on `spring-restdocs-mockmvc` in the `test` scope. If you want to use
-<<<<<<< HEAD
-	`WebTestClient` add a dependency on `spring-restdocs-webtestclient` instead.
-=======
-`WebTestClient` or REST Assured rather than MockMvc, add a dependency on
-`spring-restdocs-webtestclient` or `spring-restdocs-restassured` respectively instead.
->>>>>>> 96293c0f
+`WebTestClient` add a dependency on `spring-restdocs-webtestclient` instead.
 <2> Add the Asciidoctor plugin.
 <3> Using `prepare-package` allows the documentation to be
 <<getting-started-build-configuration-packaging-the-documentation, included in the package>>.
@@ -158,21 +153,12 @@
 ----
 <1> Apply the Asciidoctor plugin.
 <2> Add a dependency on `spring-restdocs-asciidoctor` in the `asciidoctor` configuration.
-<<<<<<< HEAD
-	This will automatically configure the `snippets` attribute for use in your `.adoc`
-	files to point to `build/generated-snippets`. It will also allow you to use the
-	`operation` block macro.
-<3> Add a dependency on `spring-restdocs-mockmvc` in the `testImplementation` configuration. If
-    you want to use `WebTestClient`, add a dependency on `spring-restdocs-webtestclient` instead.
-=======
 This will automatically configure the `snippets` attribute for use in your `.adoc` files
 to point to `build/generated-snippets`. It will also allow you to use the `operation`
 block macro.
 <3> Add a dependency on `spring-restdocs-mockmvc` in the `testImplementation`
-configuration. If you want to use `WebTestClient` or REST Assured rather than MockMvc,
-add a dependency on `spring-restdocs-webtestclient` or `spring-restdocs-restassured`
-respectively instead.
->>>>>>> 96293c0f
+configuration. If you want to use `WebTestClient`, add a dependency on
+`spring-restdocs-webtestclient` instead.
 <4> Configure a property to define the output location for generated snippets.
 <5> Configure the `test` task to add the snippets directory as an output.
 <6> Configure the `asciidoctor` task
