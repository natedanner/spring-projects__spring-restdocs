--- conflicted
+++ resolved
@@ -24,17 +24,6 @@
 <1> Apply a request preprocessor that removes the header named `Foo`.
 <2> Apply a response preprocessor that pretty prints its content.
 
-<<<<<<< HEAD
-=======
-[source,java,indent=0,role="secondary"]
-.REST Assured
-----
-include::{examples-dir}/com/example/restassured/PerTestPreprocessing.java[tags=preprocessing]
-----
-<1> Apply a request preprocessor that removes the header named `Foo`.
-<2> Apply a response preprocessor that pretty prints its content.
-
->>>>>>> 232f581f
 Alternatively, you may want to apply the same preprocessors to every test.
 You can do so by using the `RestDocumentationConfigurer` API in your `@Before` method to configure the preprocessors.
 For example, to remove the `Foo` header from all requests and pretty print all responses, you could do one of the following (depending on your testing environment):
@@ -55,17 +44,6 @@
 <1> Apply a request preprocessor that removes the header named `Foo`.
 <2> Apply a response preprocessor that pretty prints its content.
 
-<<<<<<< HEAD
-=======
-[source,java,indent=0,role="secondary"]
-.REST Assured
-----
-include::{examples-dir}/com/example/restassured/EveryTestPreprocessing.java[tags=setup]
-----
-<1> Apply a request preprocessor that removes the header named `Foo`.
-<2> Apply a response preprocessor that pretty prints its content.
-
->>>>>>> 232f581f
 Then, in each test, you can perform any configuration specific to that test.
 The following examples show how to do so:
 
@@ -81,15 +59,6 @@
 include::{examples-dir}/com/example/webtestclient/EveryTestPreprocessing.java[tags=use]
 ----
 
-<<<<<<< HEAD
-=======
-[source,java,indent=0,role="secondary"]
-.REST Assured
-----
-include::{examples-dir}/com/example/restassured/EveryTestPreprocessing.java[tags=use]
-----
-
->>>>>>> 232f581f
 Various built-in preprocessors, including those illustrated above, are available through the static methods on `Preprocessors`.
 See <<Preprocessors, below>> for further details.
 
