--- conflicted
+++ resolved
@@ -6,14 +6,9 @@
 
 Writing high-quality documentation is difficult. One way to ease that difficulty is to use
 tools that are well-suited to the job. To this end, Spring REST Docs uses
-<<<<<<< HEAD
-http://asciidoctor.org[Asciidoctor] by default. Asciidoctor processes plain text and
+https://asciidoctor.org[Asciidoctor] by default. Asciidoctor processes plain text and
 produces HTML, styled and layed out to suit your needs. If you prefer, Spring REST Docs
 can also be configured to use Markdown.
-=======
-https://asciidoctor.org[Asciidoctor]. Asciidoctor processes plain text and produces
-HTML, styled and layed out to suit your needs.
->>>>>>> 957f3bfa
 
 Spring REST Docs makes use of snippets produced by tests written with
 {spring-framework-docs}/#spring-mvc-test-framework[Spring MVC Test] or
