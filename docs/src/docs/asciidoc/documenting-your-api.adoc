--- conflicted
+++ resolved
@@ -1287,21 +1287,12 @@
 |Snippet | Description
 
 | `curl-request.adoc`
-<<<<<<< HEAD
-| Contains the http://curl.haxx.se[`curl`] command that is equivalent to the `MockMvc`
+| Contains the https://curl.haxx.se[`curl`] command that is equivalent to the `MockMvc`
 call that is being documented.
-
-| `httpie-request.adoc`
-| Contains the http://httpie.org[`HTTPie`] command that is equivalent to the `MockMvc`
-call that is being documented.
-=======
-| Contains the https://curl.haxx.se[`curl`] command that is equivalent to the `MockMvc`
-call that is being documented
 
 | `httpie-request.adoc`
 | Contains the https://httpie.org[`HTTPie`] command that is equivalent to the `MockMvc`
-call that is being documented
->>>>>>> 590b024d
+call that is being documented.
 
 | `http-request.adoc`
 | Contains the HTTP request that is equivalent to the `MockMvc` call that is being
