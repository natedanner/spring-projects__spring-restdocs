[[documenting-your-api]]
== Documenting your API

This section provides more details about using Spring REST Docs to document your API.



[[documenting-your-api-hypermedia]]
=== Hypermedia

Spring REST Docs provides support for documenting the links in a
https://en.wikipedia.org/wiki/HATEOAS[hypermedia-based] API.
The following examples show how to use it:

====
[source,java,indent=0,role="primary"]
.MockMvc
----
include::{examples-dir}/com/example/mockmvc/Hypermedia.java[tag=links]
----
<1> Configure Spring REST docs to produce a snippet describing the response's links.
Uses the static `links` method on
`org.springframework.restdocs.hypermedia.HypermediaDocumentation`.
<2> Expect a link whose `rel` is `alpha`. Uses the static `linkWithRel` method on
`org.springframework.restdocs.hypermedia.HypermediaDocumentation`.
<3> Expect a link whose `rel` is `bravo`.

[source,java,indent=0,role="secondary"]
.WebTestClient
----
include::{examples-dir}/com/example/webtestclient/Hypermedia.java[tag=links]
----
<1> Configure Spring REST docs to produce a snippet describing the response's links.
Uses the static `links` method on
`org.springframework.restdocs.hypermedia.HypermediaDocumentation`.
<2> Expect a link whose `rel` is `alpha`. Uses the static `linkWithRel` method on
`org.springframework.restdocs.hypermedia.HypermediaDocumentation`.
<3> Expect a link whose `rel` is `bravo`.

<<<<<<< HEAD
=======
[source,java,indent=0,role="secondary"]
.REST Assured
----
include::{examples-dir}/com/example/restassured/Hypermedia.java[tag=links]
----
<1> Configure Spring REST docs to produce a snippet describing the response's links.
Uses the static `links` method on
`org.springframework.restdocs.hypermedia.HypermediaDocumentation`.
<2> Expect a link whose `rel` is `alpha`. Uses the static `linkWithRel` method on
`org.springframework.restdocs.hypermedia.HypermediaDocumentation`.
<3> Expect a link whose `rel` is `bravo`.
====

>>>>>>> 96293c0f
The result is a snippet named `links.adoc` that contains a table describing the resource's
links.

TIP: If a link in the response has a `title`, you can omit the description from its
descriptor and the `title` is used. If you omit the description and the link does
not have a `title`, a failure occurs.

When documenting links, the test fails if an undocumented link is found in the
response. Similarly, the test also fails if a documented link is not found in the
response and the link has not been marked as optional.

If you do not want to document a link, you can mark it as ignored. Doing so prevents it
from appearing in the generated snippet while avoiding the failure described above.

You can also document links in a relaxed mode, where any undocumented links do not cause
a test failure. To do so, use the `relaxedLinks` method on
`org.springframework.restdocs.hypermedia.HypermediaDocumentation`. This can be useful when
documenting a particular scenario where you only want to focus on a subset of the links.



[[documenting-your-api-hypermedia-link-formats]]
==== Hypermedia Link Formats

Two link formats are understood by default:

* Atom: Links are expected to be in an array named `links`. This is used by default when
  the content type of the response is compatible with `application/json`.
* HAL: Links are expected to be in a map named `_links`. This is used by default when the
  content type of the response is compatible with `application/hal+json`.

If you use Atom- or HAL-format links but with a different content type, you can provide
one of the built-in `LinkExtractor` implementations to `links`. The following examples
show how to do so:

====
[source,java,indent=0,role="primary"]
.MockMvc
----
include::{examples-dir}/com/example/mockmvc/Hypermedia.java[tag=explicit-extractor]
----
<1> Indicate that the links are in HAL format. Uses the static `halLinks` method on
`org.springframework.restdocs.hypermedia.HypermediaDocumentation`.

[source,java,indent=0,role="secondary"]
.WebTestClient
----
include::{examples-dir}/com/example/webtestclient/Hypermedia.java[tag=explicit-extractor]
----
<1> Indicate that the links are in HAL format. Uses the static `halLinks` method on
`org.springframework.restdocs.hypermedia.HypermediaDocumentation`.



[[documenting-your-api-hypermedia-ignoring-common-links]]
==== Ignoring Common Links

Rather than documenting links that are common to every response, such as `self` and
`curies` when using HAL, you may want to document them once in an overview section and
then ignore them in the rest of your API's documentation. To do so, you can build on the
<<documenting-your-api-reusing-snippets,support for reusing snippets>> to add link
descriptors to a snippet that is preconfigured to ignore certain links. The following
example shows how to do so:

====
[source,java,indent=0]
----
include::{examples-dir}/com/example/Hypermedia.java[tags=ignore-links]
----
====



[[documenting-your-api-request-response-payloads]]
=== Request and Response Payloads

In addition to the hypermedia-specific support <<documenting-your-api-hypermedia,described
earlier>>, support for general documentation of request and response payloads is also
provided.

By default, Spring REST Docs automatically generates snippets for the body of the request
and the body of the response. These snippets are named `request-body.adoc` and
`response-body.adoc` respectively.



[[documenting-your-api-request-response-payloads-fields]]
==== Request and Response Fields

To provide more detailed documentation of a request or response payload, support for
documenting the payload's fields is provided.

Consider the following payload:

====
[source,json,indent=0]
----
	{
		"contact": {
			"name": "Jane Doe",
			"email": "jane.doe@example.com"
		}
	}
----
====

You can document the previous example's fields as follows:

====
[source,java,indent=0,role="primary"]
.MockMvc
----
include::{examples-dir}/com/example/mockmvc/Payload.java[tags=response]
----
<1> Configure Spring REST docs to produce a snippet describing the fields in the response
payload. To document a request, you can use `requestFields`. Both are static methods on
`org.springframework.restdocs.payload.PayloadDocumentation`.
<2> Expect a field with the path `contact.email`. Uses the static `fieldWithPath` method
on `org.springframework.restdocs.payload.PayloadDocumentation`.
<3> Expect a field with the path `contact.name`.

[source,java,indent=0,role="secondary"]
.WebTestClient
----
include::{examples-dir}/com/example/webtestclient/Payload.java[tags=response]
----
<1> Configure Spring REST docs to produce a snippet describing the fields in the response
payload. To document a request, you can use `requestFields`. Both are static methods on
`org.springframework.restdocs.payload.PayloadDocumentation`.
<2> Expect a field with the path `contact.email`. Uses the static `fieldWithPath` method
on `org.springframework.restdocs.payload.PayloadDocumentation`.
<3> Expect a field with the path `contact.name`.

<<<<<<< HEAD
=======
[source,java,indent=0,role="secondary"]
.REST Assured
----
include::{examples-dir}/com/example/restassured/Payload.java[tags=response]
----
<1> Configure Spring REST docs to produce a snippet describing the fields in the response
payload. To document a request, you can use `requestFields`. Both are static methods on
`org.springframework.restdocs.payload.PayloadDocumentation`.
<2> Expect a field with the path `contact.email`. Uses the static `fieldWithPath` method 
on `org.springframework.restdocs.payload.PayloadDocumentation`.
<3> Expect a field with the path `contact.name`.
====

>>>>>>> 96293c0f
The result is a snippet that contains a table describing the fields. For requests, this
snippet is named `request-fields.adoc`. For responses, this snippet is named
`response-fields.adoc`.

When documenting fields, the test fails if an undocumented field is found in the payload.
Similarly, the test also fails if a documented field is not found in the payload and the
field has not been marked as optional.

If you do not want to provide detailed documentation for all of the fields, an entire
subsection of a payload can be documented. The following examples show how to do so:

====
[source,java,indent=0,role="primary"]
.MockMvc
----
include::{examples-dir}/com/example/mockmvc/Payload.java[tags=subsection]
----
<1> Document the subsection with the path `contact`. `contact.email` and `contact.name`
are now seen as having also been documented. Uses the static `subsectionWithPath` method
on `org.springframework.restdocs.payload.PayloadDocumentation`.

[source,java,indent=0,role="secondary"]
.WebTestClient
----
include::{examples-dir}/com/example/webtestclient/Payload.java[tags=subsection]
----
<1> Document the subsection with the path `contact`. `contact.email` and `contact.name`
are now seen as having also been documented. Uses the static `subsectionWithPath` method
on `org.springframework.restdocs.payload.PayloadDocumentation`.

<<<<<<< HEAD
=======
[source,java,indent=0,role="secondary"]
.REST Assured
----
include::{examples-dir}/com/example/restassured/Payload.java[tags=subsection]
----
<1> Document the subsection with the path `contact`. `contact.email` and `contact.name`
are now seen as having also been documented. Uses the static `subsectionWithPath` method
on `org.springframework.restdocs.payload.PayloadDocumentation`.
====

>>>>>>> 96293c0f
`subsectionWithPath` can be useful for providing a high-level overview of a particular
section of a payload. You can then produce separate, more detailed documentation for a
subsection. See <<documenting-your-api-request-response-payloads-subsections>>.

If you do not want to document a field or subsection at all, you can mark it as ignored.
This prevents it from appearing in the generated snippet while avoiding the failure
described earlier.

You can also document fields in a relaxed mode, where any undocumented fields do not
cause a test failure. To do so, use the `relaxedRequestFields` and `relaxedResponseFields`
methods on
`org.springframework.restdocs.payload.PayloadDocumentation`. This can be useful when
documenting a particular scenario where you want to focus only on a subset of the payload.

TIP: By default, Spring REST Docs assumes that the payload you are documenting is JSON.
If you want to document an XML payload, the content type of the request or response must
be compatible with `application/xml`.

[[documenting-your-api-request-response-payloads-fields-json]]
===== Fields in JSON Payloads

This section describes how to work with fields in JSON payloads.

[[documenting-your-api-request-response-payloads-fields-json-field-paths]]
====== JSON Field Paths

JSON field paths use either dot notation or bracket notation. Dot notation uses '.' to
separate each key in the path (for example, `a.b`). Bracket notation wraps each key in
square brackets and single quotation marks (for example, `['a']['b']`). In either case,
`[]` is used to identify an array. Dot notation is more concise, but using bracket
notation enables the use of `.` within a key name (for example, `['a.b']`). The two
different notations can be used in the same path (for example, `a['b']`).

Consider the following JSON payload:

====
[source,json,indent=0]
----
	{
		"a":{
			"b":[
				{
					"c":"one"
				},
				{
					"c":"two"
				},
				{
					"d":"three"
				}
			],
			"e.dot" : "four"
		}
	}
----
====

In the preceding JSON payload, the following paths are all present:

[cols="1,3"]
|===
|Path | Value

|`a`
|An object containing `b`

|`a.b`
|An array containing three objects

|`['a']['b']`
|An array containing three objects

|`a['b']`
|An array containing three objects

|`['a'].b`
|An array containing three objects

|`a.b[]`
|An array containing three objects

|`a.b[].c`
|An array containing the strings `one` and `two`

|`a.b[].d`
|The string `three`

|`a['e.dot']`
|The string `four`

|`['a']['e.dot']`
|The string `four`

|===

You can also document a payload that uses an array at its root. The path `[]` refers
to the entire array. You can then use bracket or dot notation to identify fields within
the array's entries. For example, `[].id` corresponds to the `id` field of every object
found in the following array:

====
[source,json,indent=0]
----
	[
		{
			"id":1
		},
		{
			"id":2
		}
	]
----
====

You can use `\*` as a wildcard to match fields with different names. For example,
`users.*.role` could be used to document the role of every user in the following JSON:

====
[source,json,indent=0]
----
	{
		"users":{
			"ab12cd34":{
				"role": "Administrator"
			},
			"12ab34cd":{
				"role": "Guest"
			}
		}
	}
----
====

[[documenting-your-api-request-response-payloads-fields-json-field-types]]
====== JSON Field Types

When a field is documented, Spring REST Docs tries to determine its type by examining the
payload. Seven different types are supported:

[cols="1,3"]
|===
| Type | Description

| `array`
| The value of each occurrence of the field is an array.

| `boolean`
| The value of each occurrence of the field is a boolean (`true` or `false`).

| `object`
| The value of each occurrence of the field is an object.

| `number`
| The value of each occurrence of the field is a number.

| `null`
| The value of each occurrence of the field is `null`.

| `string`
| The value of each occurrence of the field is a string.

| `varies`
| The field occurs multiple times in the payload with a variety of different types.
|===

You can also explicitly set the type by using the `type(Object)` method on
`FieldDescriptor`. The result of the `toString` method of the supplied `Object` is used
in the documentation. Typically, one of the values enumerated by `JsonFieldType` is used.
The following examples show how to do so:

====
[source,java,indent=0,role="primary"]
.MockMvc
----
include::{examples-dir}/com/example/mockmvc/Payload.java[tags=explicit-type]
----
<1> Set the field's type to `String`.

[source,java,indent=0,role="secondary"]
.WebTestClient
----
include::{examples-dir}/com/example/webtestclient/Payload.java[tags=explicit-type]
----
<1> Set the field's type to `String`.



[[documenting-your-api-request-response-payloads-fields-xml]]
===== XML payloads

This section describes how to work with XML payloads.

[[documenting-your-api-request-response-payloads-fields-xml-field-paths]]
====== XML Field Paths

XML field paths are described using XPath. `/` is used to descend into a child node.



[[documenting-your-api-request-response-payloads-fields-xml-field-types]]
====== XML Field Types

When documenting an XML payload, you must provide a type for the field by using the
`type(Object)` method on `FieldDescriptor`. The result of the supplied type's `toString`
method is used in the documentation.



[[documenting-your-api-request-response-payloads-fields-reusing-field-descriptors]]
===== Reusing Field Descriptors

In addition to the general support for <<documenting-your-api-reusing-snippets,reusing
snippets>>, the request and response snippets let additional descriptors be configured
with a path prefix. This lets the descriptors for a repeated portion of a request or
response payload be created once and then reused.

Consider an endpoint that returns a book:

====
[source,json,indent=0]
----
	{
		"title": "Pride and Prejudice",
		"author": "Jane Austen"
	}
----
====

The paths for `title` and `author` are `title` and `author`, respectively.

Now consider an endpoint that returns an array of books:

====
[source,json,indent=0]
----
	[{
		"title": "Pride and Prejudice",
		"author": "Jane Austen"
	},
	{
		"title": "To Kill a Mockingbird",
		"author": "Harper Lee"
	}]
----
====

The paths for `title` and `author` are `[].title` and `[].author`, respectively. The only
difference between the single book and the array of books is that the fields' paths now
have a `[].` prefix.

You can create the descriptors that document a book as follows:

====
[source,java,indent=0]
----
include::{examples-dir}/com/example/Payload.java[tags=book-descriptors]
----
====

You can then use them to document a single book, as follows:

====
[source,java,indent=0,role="primary"]
.MockMvc
----
include::{examples-dir}/com/example/mockmvc/Payload.java[tags=single-book]
----
<1> Document `title` and `author` by using existing descriptors

[source,java,indent=0,role="secondary"]
.WebTestClient
----
include::{examples-dir}/com/example/webtestclient/Payload.java[tags=single-book]
----
<1> Document `title` and `author` by using existing descriptors

You can also use the descriptors to document an array of books, as follows:

====
[source,java,indent=0,role="primary"]
.MockMvc
----
include::{examples-dir}/com/example/mockmvc/Payload.java[tags=book-array]
----
<1> Document the array.
<2> Document `[].title` and `[].author` by using the existing descriptors prefixed with
`[].`

[source,java,indent=0,role="secondary"]
.WebTestClient
----
include::{examples-dir}/com/example/webtestclient/Payload.java[tags=book-array]
----
<1> Document the array.
<2> Document `[].title` and `[].author` by using the existing descriptors prefixed with
`[].`

<<<<<<< HEAD
=======
[source,java,indent=0,role="secondary"]
.REST Assured
----
include::{examples-dir}/com/example/restassured/Payload.java[tags=book-array]
----
<1> Document the array.
<2> Document `[].title` and `[].author` by using the existing descriptors prefixed with
`[].`
====

>>>>>>> 96293c0f
[[documenting-your-api-request-response-payloads-subsections]]
==== Documenting a Subsection of a Request or Response Payload

If a payload is large or structurally complex, it can be useful to document individual
sections of the payload. REST Docs let you do so by extracting a subsection of the
payload and then documenting it.

[[documenting-your-api-request-response-payloads-subsections-body]]
===== Documenting a Subsection of a Request or Response Body

Consider the following JSON response body:

====
[source,json,indent=0]
----
	{
		"weather": {
			"wind": {
				"speed": 15.3,
				"direction": 287.0
			},
			"temperature": {
				"high": 21.2,
				"low": 14.8
			}
		}
	}
----
====

You can produce a snippet that documents the `temperature` object as follows:

====
[source,java,indent=0,role="primary"]
.MockMvc
----
include::{examples-dir}/com/example/mockmvc/Payload.java[tags=body-subsection]
----
<1> Produce a snippet containing a subsection of the response body. Uses the static
`responseBody` and `beneathPath` methods on
`org.springframework.restdocs.payload.PayloadDocumentation`. To produce a snippet for the
request body, you can use `requestBody` in place of `responseBody`.

[source,java,indent=0,role="secondary"]
.WebTestClient
----
include::{examples-dir}/com/example/webtestclient/Payload.java[tags=body-subsection]
----
<1> Produce a snippet containing a subsection of the response body. Uses the static
`responseBody` and `beneathPath` methods on
`org.springframework.restdocs.payload.PayloadDocumentation`. To produce a snippet for the
request body, you can use `requestBody` in place of `responseBody`.

<<<<<<< HEAD
=======
[source,java,indent=0,role="secondary"]
.REST Assured
----
include::{examples-dir}/com/example/restassured/Payload.java[tags=body-subsection]
----
<1> Produce a snippet containing a subsection of the response body. Uses the static
`responseBody` and `beneathPath` methods on
`org.springframework.restdocs.payload.PayloadDocumentation`. To produce a snippet for the
request body, you can use `requestBody` in place of `responseBody`.
====

>>>>>>> 96293c0f
The result is a snippet with the following contents:

====
[source,json,indent=0]
----
	{
		"temperature": {
			"high": 21.2,
			"low": 14.8
		}
	}
----
====

To make the snippet's name distinct, an identifier for the subsection is included. By
default, this identifier is `beneath-${path}`. For example, the preceding code results in
a snippet named `response-body-beneath-weather.temperature.adoc`. You can customized the
identifier by using the `withSubsectionId(String)` method, as follows:

====
[source,java,indent=0]
----
include::{examples-dir}/com/example/Payload.java[tags=custom-subsection-id]
----
====

The result is a snippet named `request-body-temp.adoc`.



[[documenting-your-api-request-response-payloads-subsections-fields]]
===== Documenting the Fields of a Subsection of a Request or Response

As well as documenting a subsection of a request or response body, you can also document
the fields in a particular subsection. You can produce a snippet that documents the
fields of the `temperature` object (`high` and `low`) as follows:

====
[source,java,indent=0,role="primary"]
.MockMvc
----
include::{examples-dir}/com/example/mockmvc/Payload.java[tags=fields-subsection]
----
<1> Produce a snippet describing the fields in the subsection of the response payload
	beneath the path `weather.temperature`. Uses the static `beneathPath` method on
	`org.springframework.restdocs.payload.PayloadDocumentation`.
<2> Document the `high` and `low` fields.

[source,java,indent=0,role="secondary"]
.WebTestClient
----
include::{examples-dir}/com/example/webtestclient/Payload.java[tags=fields-subsection]
----
<1> Produce a snippet describing the fields in the subsection of the response payload
	beneath the path `weather.temperature`. Uses the static `beneathPath` method on
	`org.springframework.restdocs.payload.PayloadDocumentation`.
<2> Document the `high` and `low` fields.

<<<<<<< HEAD
=======
[source,java,indent=0,role="secondary"]
.REST Assured
----
include::{examples-dir}/com/example/restassured/Payload.java[tags=fields-subsection]
----
<1> Produce a snippet describing the fields in the subsection of the response payload
beneath the path `weather.temperature`. Uses the static `beneathPath` method on
`org.springframework.restdocs.payload.PayloadDocumentation`.
<2> Document the `high` and `low` fields.
====

>>>>>>> 96293c0f
The result is a snippet that contains a table describing the `high` and `low` fields of
`weather.temperature`. To make the snippet's name distinct, an identifier for the
subsection is included. By default, this identifier is `beneath-${path}`. For example,
the preceding code results in a snippet named
`response-fields-beneath-weather.temperature.adoc`.



[[documenting-your-api-request-parameters]]
=== Request Parameters

You can document a request's parameters by using `requestParameters`. You can include
request parameters in a `GET` request's query string. The following examples show how to
do so:

====
[source,java,indent=0,role="primary"]
.MockMvc
----
include::{examples-dir}/com/example/mockmvc/RequestParameters.java[tags=request-parameters-query-string]
----
<1> Perform a `GET` request with two parameters, `page` and `per_page`, in the query
string.
<2> Configure Spring REST Docs to produce a snippet describing the request's parameters.
Uses the static `requestParameters` method on
`org.springframework.restdocs.request.RequestDocumentation`.
<3> Document the `page` parameter. Uses the static `parameterWithName` method on
`org.springframework.restdocs.request.RequestDocumentation`.
<4> Document the `per_page` parameter.

[source,java,indent=0,role="secondary"]
.WebTestClient
----
include::{examples-dir}/com/example/webtestclient/RequestParameters.java[tags=request-parameters-query-string]
----
<1> Perform a `GET` request with two parameters, `page` and `per_page`, in the query
string.
<2> Configure Spring REST Docs to produce a snippet describing the request's parameters.
Uses the static `requestParameters` method on
`org.springframework.restdocs.request.RequestDocumentation`.
<3> Document the `page` parameter. Uses the static `parameterWithName` method on
`org.springframework.restdocs.request.RequestDocumentation`.
<4> Document the `per_page` parameter.

<<<<<<< HEAD
=======
[source,java,indent=0,role="secondary"]
.REST Assured
----
include::{examples-dir}/com/example/restassured/RequestParameters.java[tags=request-parameters-query-string]
----
<1> Configure Spring REST Docs to  produce a snippet describing the request's parameters.
Uses the static `requestParameters` method on
`org.springframework.restdocs.request.RequestDocumentation`.
<2> Document the `page` parameter. Uses the static `parameterWithName` method on
`org.springframework.restdocs.request.RequestDocumentation`.
<3> Document the `per_page` parameter.
<4> Perform a `GET` request with two parameters, `page` and `per_page`, in the query
string.
====

>>>>>>> 96293c0f
You can also include request parameters as form data in the body of a POST request. The
following examples show how to do so:

====
[source,java,indent=0,role="primary"]
.MockMvc
----
include::{examples-dir}/com/example/mockmvc/RequestParameters.java[tags=request-parameters-form-data]
----
<1> Perform a `POST` request with a single parameter, `username`.

[source,java,indent=0,role="secondary"]
.WebTestClient
----
include::{examples-dir}/com/example/webtestclient/RequestParameters.java[tags=request-parameters-form-data]
----
<1> Perform a `POST` request with a single parameter, `username`.

In all cases, the result is a snippet named `request-parameters.adoc` that contains a
table describing the parameters that are supported by the resource.

When documenting request parameters, the test fails if an undocumented request parameter
is used in the request. Similarly, the test also fails if a documented request parameter
is not found in the request and the request parameter has not been marked as optional.

If you do not want to document a request parameter, you can mark it as ignored. This
prevents it from appearing in the generated snippet while avoiding the failure described
above.

You can also document request parameters in a relaxed mode where any undocumented
parameters do not cause a test failure. To do so, use the `relaxedRequestParameters`
method on `org.springframework.restdocs.request.RequestDocumentation`. This can be useful
when documenting a particular scenario where you only want to focus on a subset of the
request parameters.



[[documenting-your-api-path-parameters]]
=== Path Parameters

You can document a request's path parameters by using `pathParameters`. The following
examples show how to do so:

====
[source,java,indent=0,role="primary"]
.MockMvc
----
include::{examples-dir}/com/example/mockmvc/PathParameters.java[tags=path-parameters]
----
<1> Perform a `GET` request with two path parameters, `latitude` and `longitude`.
<2> Configure Spring REST Docs to produce a snippet describing the request's path
parameters. Uses the static `pathParameters` method on
`org.springframework.restdocs.request.RequestDocumentation`.
<3> Document the parameter named `latitude`. Uses the static `parameterWithName` method on
`org.springframework.restdocs.request.RequestDocumentation`.
<4> Document the parameter named `longitude`.

[source,java,indent=0,role="secondary"]
.WebTestClient
----
include::{examples-dir}/com/example/webtestclient/PathParameters.java[tags=path-parameters]
----
<1> Perform a `GET` request with two path parameters, `latitude` and `longitude`.
<2> Configure Spring REST Docs to produce a snippet describing the request's path
parameters. Uses the static `pathParameters` method on
`org.springframework.restdocs.request.RequestDocumentation`.
<3> Document the parameter named `latitude`. Uses the static `parameterWithName` method on
`org.springframework.restdocs.request.RequestDocumentation`.
<4> Document the parameter named `longitude`.

<<<<<<< HEAD
=======
[source,java,indent=0,role="secondary"]
.REST Assured
----
include::{examples-dir}/com/example/restassured/PathParameters.java[tags=path-parameters]
----
<1> Configure Spring REST Docs to produce a snippet describing the request's path
parameters. Uses the static `pathParameters` method on
`org.springframework.restdocs.request.RequestDocumentation`.
<2> Document the parameter named `latitude`. Uses the static `parameterWithName` method on
`org.springframework.restdocs.request.RequestDocumentation`.
<3> Document the parameter named `longitude`.
<4> Perform a `GET` request with two path parameters, `latitude` and `longitude`.
====

>>>>>>> 96293c0f
The result is a snippet named `path-parameters.adoc` that contains a table describing
the path parameters that are supported by the resource.

TIP: If you use MockMvc, to make the path parameters available for documentation,
you must build the request by using one of the methods on
`RestDocumentationRequestBuilders` rather than `MockMvcRequestBuilders`.

When documenting path parameters, the test fails if an undocumented path parameter is
used in the request. Similarly, the test also fails if a documented path parameter is not
found in the request and the path parameter has not been marked as optional.

You can also document path parameters in a relaxed mode, where any undocumented
parameters do not cause a test failure. To do so, use the `relaxedPathParameters` method
on `org.springframework.restdocs.request.RequestDocumentation`. This can be useful when
documenting a particular scenario where you only want to focus on a subset of the path
parameters.

If you do not want to document a path parameter, you can mark it as ignored. Doing so
prevents it from appearing in the generated snippet while avoiding the failure described
earlier.



[[documenting-your-api-request-parts]]
=== Request Parts

You can use `requestParts` to document the parts of a multipart request. The following
example shows how to do so:

====
[source,java,indent=0,role="primary"]
.MockMvc
----
include::{examples-dir}/com/example/mockmvc/RequestParts.java[tags=request-parts]
----
<1> Perform a `POST` request with a single part named `file`.
<2> Configure Spring REST Docs to produce a snippet describing the request's parts. Uses
the static `requestParts` method on
`org.springframework.restdocs.request.RequestDocumentation`.
<3> Document the part named `file`. Uses the static `partWithName` method on
`org.springframework.restdocs.request.RequestDocumentation`.

[source,java,indent=0,role="secondary"]
.WebTestClient
----
include::{examples-dir}/com/example/webtestclient/RequestParts.java[tags=request-parts]
----
<1> Perform a `POST` request with a single part named `file`.
<2> Configure Spring REST Docs to produce a snippet describing the request's parts. Uses
the static `requestParts` method on
`org.springframework.restdocs.request.RequestDocumentation`.
<3> Document the part named `file`. Uses the static `partWithName` method on
`org.springframework.restdocs.request.RequestDocumentation`.

<<<<<<< HEAD
=======
[source,java,indent=0,role="secondary"]
.REST Assured
----
include::{examples-dir}/com/example/restassured/RequestParts.java[tags=request-parts]
----
<1> Configure Spring REST Docs to produce a snippet describing the request's parts. Uses
the static `requestParts` method on
`org.springframework.restdocs.request.RequestDocumentation`.
<2> Document the part named `file`. Uses the static `partWithName` method on
`org.springframework.restdocs.request.RequestDocumentation`.
<3> Configure the request with the part named `file`.
<4> Perform the `POST` request to `/upload`.
====

>>>>>>> 96293c0f
The result is a snippet named `request-parts.adoc` that contains a table describing the
request parts that are supported by the resource.

When documenting request parts, the test fails if an undocumented part is used in the
request. Similarly, the test also fails if a documented part is not found in the request
and the part has not been marked as optional.

You can also document request parts in a relaxed mode where any undocumented parts do not
cause a test failure. To do so, use the `relaxedRequestParts` method on
`org.springframework.restdocs.request.RequestDocumentation`. This can be useful
when documenting a particular scenario where you only want to focus on a subset of the
request parts.

If you do not want to document a request part, you can mark it as ignored. This prevents
it from appearing in the generated snippet while avoiding the failure described earlier.


[[documenting-your-api-request-parts-payloads]]
=== Request Part Payloads

You can document the payload of a request part in much the same way as the
<<documenting-your-api-request-response-payloads,payload of a request>>, with support
for documenting a request part's body and its fields.



[[documenting-your-api-request-parts-payloads-body]]
==== Documenting a Request Part's Body

You can generate a snippet containing the body of a request part as follows:

====
[source,java,indent=0,role="primary"]
.MockMvc
----
include::{examples-dir}/com/example/mockmvc/RequestPartPayload.java[tags=body]
----
<1> Configure Spring REST docs to produce a snippet containing the body of the request
	part named `metadata`. Uses the static `requestPartBody` method on
	`PayloadDocumentation`.

[source,java,indent=0,role="secondary"]
.WebTestClient
----
include::{examples-dir}/com/example/webtestclient/RequestPartPayload.java[tags=body]
----
<1> Configure Spring REST docs to produce a snippet containing the body of the request
	part named `metadata`. Uses the static `requestPartBody` method on
	`PayloadDocumentation`.

The result is a snippet named `request-part-${part-name}-body.adoc` that contains the
part's body. For example, documenting a part named `metadata` produces a snippet named
`request-part-metadata-body.adoc`.



[[documenting-your-api-request-parts-payloads-fields]]
==== Documenting a Request Part's Fields

You can document a request part's fields in much the same way as the fields of a request
or response, as follows:

====
[source,java,indent=0,role="primary"]
.MockMvc
----
include::{examples-dir}/com/example/mockmvc/RequestPartPayload.java[tags=fields]
----
<1> Configure Spring REST docs to produce a snippet describing the fields in the payload
of the request part named `metadata`. Uses the static `requestPartFields` method on
`PayloadDocumentation`.
<2> Expect a field with the path `version`. Uses the static `fieldWithPath` method on
`org.springframework.restdocs.payload.PayloadDocumentation`.

[source,java,indent=0,role="secondary"]
.WebTestClient
----
include::{examples-dir}/com/example/webtestclient/RequestPartPayload.java[tags=fields]
----
<1> Configure Spring REST docs to produce a snippet describing the fields in the payload
of the request part named `metadata`. Uses the static `requestPartFields` method on
`PayloadDocumentation`.
<2> Expect a field with the path `version`. Uses the static `fieldWithPath` method on
`org.springframework.restdocs.payload.PayloadDocumentation`.

<<<<<<< HEAD
=======
[source,java,indent=0,role="secondary"]
.REST Assured
----
include::{examples-dir}/com/example/restassured/RequestPartPayload.java[tags=fields]
----
<1> Configure Spring REST docs to produce a snippet describing the fields in the payload
of the request part named `metadata`. Uses the static `requestPartFields` method on
`PayloadDocumentation`.
<2> Expect a field with the path `version`. Uses the static `fieldWithPath` method on
`org.springframework.restdocs.payload.PayloadDocumentation`.
====

>>>>>>> 96293c0f
The result is a snippet that contains a table describing the part's fields. This snippet
is named `request-part-${part-name}-fields.adoc`. For example, documenting a part named
`metadata` produces a snippet named `request-part-metadata-fields.adoc`.

When documenting fields, the test fails if an undocumented field is found in the payload
of the part. Similarly, the test also fails if a documented field is not found in the
payload of the part and the field has not been marked as optional. For payloads with a
hierarchical structure, documenting a field is sufficient for all of its descendants to
also be treated as having been documented.

If you do not want to document a field, you can mark it as ignored. Doing so prevents it
from appearing in the generated snippet while avoiding the failure described above.

You can also document fields in a relaxed mode, where any undocumented fields do not
cause a test failure. To do so, use the `relaxedRequestPartFields` method on
`org.springframework.restdocs.payload.PayloadDocumentation`. This can be useful when
documenting a particular scenario where you only want to focus on a subset of the payload
of the part.

For further information on describing fields, documenting payloads that use XML, and
more, see the <<documenting-your-api-request-response-payloads,section on documenting
request and response payloads>>.

[[documenting-your-api-http-headers]]
=== HTTP Headers

You can document the headers in a request or response by using `requestHeaders` and
`responseHeaders`, respectively. The following examples show how to do so:

====
[source,java,indent=0,role="primary"]
.MockMvc
----
include::{examples-dir}/com/example/mockmvc/HttpHeaders.java[tags=headers]
----
<1> Perform a `GET` request with an `Authorization` header that uses basic
authentication.
<2> Configure Spring REST Docs to produce a snippet describing the request's headers.
Uses the static `requestHeaders` method on
`org.springframework.restdocs.headers.HeaderDocumentation`.
<3> Document the `Authorization` header. Uses the static `headerWithName` method on
`org.springframework.restdocs.headers.HeaderDocumentation`.
<4> Produce a snippet describing the response's headers. Uses the static
`responseHeaders` method on `org.springframework.restdocs.headers.HeaderDocumentation`.

[source,java,indent=0,role="secondary"]
.WebTestClient
----
include::{examples-dir}/com/example/webtestclient/HttpHeaders.java[tags=headers]
----
<1> Perform a `GET` request with an `Authorization` header that uses basic
authentication.
<2> Configure Spring REST Docs to produce a snippet describing the request's headers.
Uses the static `requestHeaders` method on
`org.springframework.restdocs.headers.HeaderDocumentation`.
<3> Document the `Authorization` header. Uses the static `headerWithName` method on
`org.springframework.restdocs.headers.HeaderDocumentation`.
<4> Produce a snippet describing the response's headers. Uses the static
`responseHeaders` method on `org.springframework.restdocs.headers.HeaderDocumentation`.

<<<<<<< HEAD
=======
[source,java,indent=0,role="secondary"]
.REST Assured
----
include::{examples-dir}/com/example/restassured/HttpHeaders.java[tags=headers]
----
<1> Configure Spring REST Docs to produce a snippet describing the request's headers.
Uses the static `requestHeaders` method on
`org.springframework.restdocs.headers.HeaderDocumentation`.
<2> Document the `Authorization` header. Uses the static `headerWithName` method on
`org.springframework.restdocs.headers.HeaderDocumentation.
<3> Produce a snippet describing the response's headers. Uses the static `responseHeaders`
method on `org.springframework.restdocs.headers.HeaderDocumentation`.
<4> Configure the request with an `Authorization` header that uses basic authentication.
====

>>>>>>> 96293c0f
The result is a snippet named `request-headers.adoc` and a snippet named
`response-headers.adoc`. Each contains a table describing the headers.

When documenting HTTP Headers, the test fails if a documented header is not found in
the request or response.



[[documenting-your-api-reusing-snippets]]
=== Reusing Snippets

It is common for an API that is being documented to have some features that are common
across several of its resources. To avoid repetition when documenting such resources, you
can reuse a `Snippet` configured with the common elements.

First, create the `Snippet` that describes the common elements. The following example
shows how to do so:

====
[source,java,indent=0]
----
include::{examples-dir}/com/example/SnippetReuse.java[tags=field]
----
====

Second, use this snippet and add further descriptors that are resource-specific. The
following examples show how to do so:

====
[source,java,indent=0,role="primary"]
.MockMvc
----
include::{examples-dir}/com/example/mockmvc/MockMvcSnippetReuse.java[tags=use]
----
<1> Reuse the `pagingLinks` `Snippet`, calling `and` to add descriptors that are specific
to the resource that is being documented.

[source,java,indent=0,role="secondary"]
.WebTestClient
----
include::{examples-dir}/com/example/webtestclient/WebTestClientSnippetReuse.java[tags=use]
----
<1> Reuse the `pagingLinks` `Snippet`, calling `and` to add descriptors that are specific
	to the resource that is being documented.

<<<<<<< HEAD
=======
[source,java,indent=0,role="secondary"]
.REST Assured
----
include::{examples-dir}/com/example/restassured/RestAssuredSnippetReuse.java[tags=use]
----
<1> Reuse the `pagingLinks` `Snippet`, calling `and` to add descriptors that are specific
to the resource that is being documented.
====

>>>>>>> 96293c0f
The result of the example is that links with `rel` values of `first`, `last`, `next`,
`previous`, `alpha`, and `bravo` are all documented.



[[documenting-your-api-constraints]]
=== Documenting Constraints

Spring REST Docs provides a number of classes that can help you to document constraints.
You can use an instance of `ConstraintDescriptions` to access descriptions of a class's
constraints. The following example shows how to do so:

====
[source,java,indent=0]
----
include::{examples-dir}/com/example/Constraints.java[tags=constraints]
----
<1> Create an instance of `ConstraintDescriptions` for the `UserInput` class.
<2> Get the descriptions of the `name` property's constraints. This list contains two
descriptions: one for the `NotNull` constraint and one for the `Size` constraint.
====

The {samples}/rest-notes-spring-hateoas/src/test/java/com/example/notes/ApiDocumentation.java[`ApiDocumentation`]
class in the Spring HATEOAS sample shows this functionality in action.



[[documenting-your-api-constraints-finding]]
==== Finding Constraints

By default, constraints are found by using a Bean Validation `Validator`. Currently, only
property constraints are supported. You can customize the `Validator` that is used by
creating `ConstraintDescriptions` with a custom `ValidatorConstraintResolver` instance.
To take complete control of constraint resolution, you can use your own implementation of
`ConstraintResolver`.



[[documenting-your-api-constraints-describing]]
==== Describing Constraints

Default descriptions are provided for all of Bean Validation 2.0's constraints:

* `AssertFalse`
* `AssertTrue`
* `DecimalMax`
* `DecimalMin`
* `Digits`
* `Email`
* `Future`
* `FutureOrPresent`
* `Max`
* `Min`
* `Negative`
* `NegativeOrZero`
* `NotBlank`
* `NotEmpty`
* `NotNull`
* `Null`
* `Past`
* `PastOrPresent`
* `Pattern`
* `Positive`
* `PositiveOrZero`
* `Size`

Default descriptions are also provided for the following constraints from Hibernate
Validator:

* `CodePointLength`
* `CreditCardNumber`
* `Currency`
* `EAN`
* `Email`
* `Length`
* `LuhnCheck`
* `Mod10Check`
* `Mod11Check`
* `NotBlank`
* `NotEmpty`
* `Currency`
* `Range`
* `SafeHtml`
* `URL`

To override the default descriptions or to provide a new description, you can create a
resource bundle with a base name of
`org.springframework.restdocs.constraints.ConstraintDescriptions`.  The Spring
HATEOAS-based sample contains
{samples}/rest-notes-spring-hateoas/src/test/resources/org/springframework/restdocs/constraints/ConstraintDescriptions.properties[an
example of such a resource bundle].

Each key in the resource bundle is the fully-qualified name of a constraint plus a
`.description`. For example, the key for the standard `@NotNull` constraint is
`jakarta.validation.constraints.NotNull.description`.

You can use a property placeholder referring to a constraint's attributes in its
description. For example, the default description of the `@Min` constraint,
`Must be at least ${value}`, refers to the constraint's `value` attribute.

To take more control of constraint description resolution, you can create
`ConstraintDescriptions` with a custom `ResourceBundleConstraintDescriptionResolver`. To
take complete control, you can create `ConstraintDescriptions` with a custom
`ConstraintDescriptionResolver` implementation.



==== Using Constraint Descriptions in Generated Snippets

Once you have a constraint's descriptions, you are free to use them however you like in
the generated snippets. For example, you may want to include the constraint descriptions
as part of a field's description. Alternatively, you could include the constraints as
<<documenting-your-api-customizing-including-extra-information, extra information>> in
the request fields snippet. The
{samples}/rest-notes-spring-hateoas/src/test/java/com/example/notes/ApiDocumentation.java[`ApiDocumentation`]
class in the Spring HATEOAS-based sample illustrates the latter approach.



[[documenting-your-api-default-snippets]]
=== Default Snippets

A number of snippets are produced automatically when you document a request and response.

[cols="1,3"]
|===
|Snippet | Description

| `curl-request.adoc`
| Contains the https://curl.haxx.se[`curl`] command that is equivalent to the `MockMvc`
call that is being documented.

| `httpie-request.adoc`
| Contains the https://httpie.org[`HTTPie`] command that is equivalent to the `MockMvc`
call that is being documented.

| `http-request.adoc`
| Contains the HTTP request that is equivalent to the `MockMvc` call that is being
documented.

| `http-response.adoc`
| Contains the HTTP response that was returned.

| `request-body.adoc`
| Contains the body of the request that was sent.

| `response-body.adoc`
| Contains the body of the response that was returned.

|===

You can configure which snippets are produced by default. See the
<<configuration, configuration section>> for more information.



[[documentating-your-api-parameterized-output-directories]]
=== Using Parameterized Output Directories

You can parameterize the output directory used by `document`. The following
parameters are supported:

[cols="1,3"]
|===
| Parameter | Description

| {methodName}
| The unmodified name of the test method.

| {method-name}
| The name of the test method, formatted using kebab-case.

| {method_name}
| The name of the test method, formatted using snake_case.

| {ClassName}
| The unmodified simple name of the test class.

| {class-name}
| The simple name of the test class, formatted using kebab-case.

| {class_name}
| The simple name of the test class, formatted using snake_case.

| {step}
| The count of calls made to the service in the current test.
|===

For example, `document("{class-name}/{method-name}")` in a test method named
`creatingANote` on the test class `GettingStartedDocumentation` writes
snippets into a directory named `getting-started-documentation/creating-a-note`.

A parameterized output directory is particularly useful in combination with a `@Before`
method. It lets documentation be configured once in a setup method and then reused
in every test in the class. The following examples show how to do so:

====
[source,java,indent=0,role="primary"]
.MockMvc
----
include::{examples-dir}/com/example/mockmvc/ParameterizedOutput.java[tags=parameterized-output]
----

[source,java,indent=0,role="secondary"]
.WebTestClient
----
include::{examples-dir}/com/example/webtestclient/ParameterizedOutput.java[tags=parameterized-output]
----
====

With this configuration in place, every call to the service you are testing produces
the <<documenting-your-api-default-snippets,default snippets>> without any further
configuration. Take a look at the `GettingStartedDocumentation` classes in each of the
sample applications to see this functionality in action.



[[documenting-your-api-customizing]]
=== Customizing the Output

This section describes how to customize the output of Spring REST Docs.

[[documenting-your-api-customizing-snippets]]
==== Customizing the Generated Snippets
Spring REST Docs uses https://mustache.github.io[Mustache] templates to produce the
generated snippets.
{source}/spring-restdocs-core/src/main/resources/org/springframework/restdocs/templates[Default
templates] are provided for each of the snippets that Spring REST Docs can produce. To
customize a snippet's content, you can provide your own template.

Templates are loaded from the classpath from an `org.springframework.restdocs.templates`
subpackage. The name of the subpackage is determined by the ID of the template format
that is in use. The default template format, Asciidoctor, has an ID of `asciidoctor`, so
snippets are loaded from `org.springframework.restdocs.templates.asciidoctor`. Each
template is named after the snippet that it produces. For example, to override the
template for the `curl-request.adoc` snippet, create a template named
`curl-request.snippet` in
`src/test/resources/org/springframework/restdocs/templates/asciidoctor`.



[[documenting-your-api-customizing-including-extra-information]]
==== Including Extra Information

There are two ways to provide extra information for inclusion in a generated snippet:

* Use the `attributes` method on a descriptor to add one or more attributes to it.
* Pass in some attributes when calling `curlRequest`, `httpRequest`, `httpResponse`, and
  so on. Such attributes are associated with the snippet as a whole.

Any additional attributes are made available during the template rendering process.
Coupled with a custom snippet template, this makes it possible to include extra
information in a generated snippet.

A concrete example is the addition of a constraints column and a title when documenting
request fields. The first step is to provide a `constraints` attribute for each field
that you document and to provide a `title` attribute. The following examples show how to
do so:

====
[source,java,indent=0,role="primary"]
.MockMvc
----
include::{examples-dir}/com/example/mockmvc/Payload.java[tags=constraints]
----
<1> Configure the `title` attribute for the request fields snippet.
<2> Set the `constraints` attribute for the `name` field.
<3> Set the `constraints` attribute for the `email` field.

[source,java,indent=0,role="secondary"]
.WebTestClient
----
include::{examples-dir}/com/example/webtestclient/Payload.java[tags=constraints]
----
<1> Configure the `title` attribute for the request fields snippet.
<2> Set the `constraints` attribute for the `name` field.
<3> Set the `constraints` attribute for the `email` field.

The second step is to provide a custom template named `request-fields.snippet` that
includes the information about the fields' constraints in the generated snippet's table
and adds a title. The following example shows how to do so:

====
[source,indent=0]
----
	.{{title}} <1>
	|===
	|Path|Type|Description|Constraints <2>

	{{#fields}}
	|{{path}}
	|{{type}}
	|{{description}}
	|{{constraints}} <3>

	{{/fields}}
	|===
----
<1> Add a title to the table.
<2> Add a new column named "Constraints".
<3> Include the descriptors' `constraints` attribute in each row of the table.
====<|MERGE_RESOLUTION|>--- conflicted
+++ resolved
@@ -37,22 +37,6 @@
 `org.springframework.restdocs.hypermedia.HypermediaDocumentation`.
 <3> Expect a link whose `rel` is `bravo`.
 
-<<<<<<< HEAD
-=======
-[source,java,indent=0,role="secondary"]
-.REST Assured
-----
-include::{examples-dir}/com/example/restassured/Hypermedia.java[tag=links]
-----
-<1> Configure Spring REST docs to produce a snippet describing the response's links.
-Uses the static `links` method on
-`org.springframework.restdocs.hypermedia.HypermediaDocumentation`.
-<2> Expect a link whose `rel` is `alpha`. Uses the static `linkWithRel` method on
-`org.springframework.restdocs.hypermedia.HypermediaDocumentation`.
-<3> Expect a link whose `rel` is `bravo`.
-====
-
->>>>>>> 96293c0f
 The result is a snippet named `links.adoc` that contains a table describing the resource's
 links.
 
@@ -186,22 +170,6 @@
 on `org.springframework.restdocs.payload.PayloadDocumentation`.
 <3> Expect a field with the path `contact.name`.
 
-<<<<<<< HEAD
-=======
-[source,java,indent=0,role="secondary"]
-.REST Assured
-----
-include::{examples-dir}/com/example/restassured/Payload.java[tags=response]
-----
-<1> Configure Spring REST docs to produce a snippet describing the fields in the response
-payload. To document a request, you can use `requestFields`. Both are static methods on
-`org.springframework.restdocs.payload.PayloadDocumentation`.
-<2> Expect a field with the path `contact.email`. Uses the static `fieldWithPath` method 
-on `org.springframework.restdocs.payload.PayloadDocumentation`.
-<3> Expect a field with the path `contact.name`.
-====
-
->>>>>>> 96293c0f
 The result is a snippet that contains a table describing the fields. For requests, this
 snippet is named `request-fields.adoc`. For responses, this snippet is named
 `response-fields.adoc`.
@@ -232,19 +200,6 @@
 are now seen as having also been documented. Uses the static `subsectionWithPath` method
 on `org.springframework.restdocs.payload.PayloadDocumentation`.
 
-<<<<<<< HEAD
-=======
-[source,java,indent=0,role="secondary"]
-.REST Assured
-----
-include::{examples-dir}/com/example/restassured/Payload.java[tags=subsection]
-----
-<1> Document the subsection with the path `contact`. `contact.email` and `contact.name`
-are now seen as having also been documented. Uses the static `subsectionWithPath` method
-on `org.springframework.restdocs.payload.PayloadDocumentation`.
-====
-
->>>>>>> 96293c0f
 `subsectionWithPath` can be useful for providing a high-level overview of a particular
 section of a payload. You can then produce separate, more detailed documentation for a
 subsection. See <<documenting-your-api-request-response-payloads-subsections>>.
@@ -542,19 +497,6 @@
 <2> Document `[].title` and `[].author` by using the existing descriptors prefixed with
 `[].`
 
-<<<<<<< HEAD
-=======
-[source,java,indent=0,role="secondary"]
-.REST Assured
-----
-include::{examples-dir}/com/example/restassured/Payload.java[tags=book-array]
-----
-<1> Document the array.
-<2> Document `[].title` and `[].author` by using the existing descriptors prefixed with
-`[].`
-====
-
->>>>>>> 96293c0f
 [[documenting-your-api-request-response-payloads-subsections]]
 ==== Documenting a Subsection of a Request or Response Payload
 
@@ -608,20 +550,6 @@
 `org.springframework.restdocs.payload.PayloadDocumentation`. To produce a snippet for the
 request body, you can use `requestBody` in place of `responseBody`.
 
-<<<<<<< HEAD
-=======
-[source,java,indent=0,role="secondary"]
-.REST Assured
-----
-include::{examples-dir}/com/example/restassured/Payload.java[tags=body-subsection]
-----
-<1> Produce a snippet containing a subsection of the response body. Uses the static
-`responseBody` and `beneathPath` methods on
-`org.springframework.restdocs.payload.PayloadDocumentation`. To produce a snippet for the
-request body, you can use `requestBody` in place of `responseBody`.
-====
-
->>>>>>> 96293c0f
 The result is a snippet with the following contents:
 
 ====
@@ -680,20 +608,6 @@
 	`org.springframework.restdocs.payload.PayloadDocumentation`.
 <2> Document the `high` and `low` fields.
 
-<<<<<<< HEAD
-=======
-[source,java,indent=0,role="secondary"]
-.REST Assured
-----
-include::{examples-dir}/com/example/restassured/Payload.java[tags=fields-subsection]
-----
-<1> Produce a snippet describing the fields in the subsection of the response payload
-beneath the path `weather.temperature`. Uses the static `beneathPath` method on
-`org.springframework.restdocs.payload.PayloadDocumentation`.
-<2> Document the `high` and `low` fields.
-====
-
->>>>>>> 96293c0f
 The result is a snippet that contains a table describing the `high` and `low` fields of
 `weather.temperature`. To make the snippet's name distinct, an identifier for the
 subsection is included. By default, this identifier is `beneath-${path}`. For example,
@@ -738,24 +652,6 @@
 `org.springframework.restdocs.request.RequestDocumentation`.
 <4> Document the `per_page` parameter.
 
-<<<<<<< HEAD
-=======
-[source,java,indent=0,role="secondary"]
-.REST Assured
-----
-include::{examples-dir}/com/example/restassured/RequestParameters.java[tags=request-parameters-query-string]
-----
-<1> Configure Spring REST Docs to  produce a snippet describing the request's parameters.
-Uses the static `requestParameters` method on
-`org.springframework.restdocs.request.RequestDocumentation`.
-<2> Document the `page` parameter. Uses the static `parameterWithName` method on
-`org.springframework.restdocs.request.RequestDocumentation`.
-<3> Document the `per_page` parameter.
-<4> Perform a `GET` request with two parameters, `page` and `per_page`, in the query
-string.
-====
-
->>>>>>> 96293c0f
 You can also include request parameters as form data in the body of a POST request. The
 following examples show how to do so:
 
@@ -826,23 +722,6 @@
 `org.springframework.restdocs.request.RequestDocumentation`.
 <4> Document the parameter named `longitude`.
 
-<<<<<<< HEAD
-=======
-[source,java,indent=0,role="secondary"]
-.REST Assured
-----
-include::{examples-dir}/com/example/restassured/PathParameters.java[tags=path-parameters]
-----
-<1> Configure Spring REST Docs to produce a snippet describing the request's path
-parameters. Uses the static `pathParameters` method on
-`org.springframework.restdocs.request.RequestDocumentation`.
-<2> Document the parameter named `latitude`. Uses the static `parameterWithName` method on
-`org.springframework.restdocs.request.RequestDocumentation`.
-<3> Document the parameter named `longitude`.
-<4> Perform a `GET` request with two path parameters, `latitude` and `longitude`.
-====
-
->>>>>>> 96293c0f
 The result is a snippet named `path-parameters.adoc` that contains a table describing
 the path parameters that are supported by the resource.
 
@@ -897,23 +776,6 @@
 <3> Document the part named `file`. Uses the static `partWithName` method on
 `org.springframework.restdocs.request.RequestDocumentation`.
 
-<<<<<<< HEAD
-=======
-[source,java,indent=0,role="secondary"]
-.REST Assured
-----
-include::{examples-dir}/com/example/restassured/RequestParts.java[tags=request-parts]
-----
-<1> Configure Spring REST Docs to produce a snippet describing the request's parts. Uses
-the static `requestParts` method on
-`org.springframework.restdocs.request.RequestDocumentation`.
-<2> Document the part named `file`. Uses the static `partWithName` method on
-`org.springframework.restdocs.request.RequestDocumentation`.
-<3> Configure the request with the part named `file`.
-<4> Perform the `POST` request to `/upload`.
-====
-
->>>>>>> 96293c0f
 The result is a snippet named `request-parts.adoc` that contains a table describing the
 request parts that are supported by the resource.
 
@@ -999,21 +861,6 @@
 <2> Expect a field with the path `version`. Uses the static `fieldWithPath` method on
 `org.springframework.restdocs.payload.PayloadDocumentation`.
 
-<<<<<<< HEAD
-=======
-[source,java,indent=0,role="secondary"]
-.REST Assured
-----
-include::{examples-dir}/com/example/restassured/RequestPartPayload.java[tags=fields]
-----
-<1> Configure Spring REST docs to produce a snippet describing the fields in the payload
-of the request part named `metadata`. Uses the static `requestPartFields` method on
-`PayloadDocumentation`.
-<2> Expect a field with the path `version`. Uses the static `fieldWithPath` method on
-`org.springframework.restdocs.payload.PayloadDocumentation`.
-====
-
->>>>>>> 96293c0f
 The result is a snippet that contains a table describing the part's fields. This snippet
 is named `request-part-${part-name}-fields.adoc`. For example, documenting a part named
 `metadata` produces a snippet named `request-part-metadata-fields.adoc`.
@@ -1074,24 +921,6 @@
 <4> Produce a snippet describing the response's headers. Uses the static
 `responseHeaders` method on `org.springframework.restdocs.headers.HeaderDocumentation`.
 
-<<<<<<< HEAD
-=======
-[source,java,indent=0,role="secondary"]
-.REST Assured
-----
-include::{examples-dir}/com/example/restassured/HttpHeaders.java[tags=headers]
-----
-<1> Configure Spring REST Docs to produce a snippet describing the request's headers.
-Uses the static `requestHeaders` method on
-`org.springframework.restdocs.headers.HeaderDocumentation`.
-<2> Document the `Authorization` header. Uses the static `headerWithName` method on
-`org.springframework.restdocs.headers.HeaderDocumentation.
-<3> Produce a snippet describing the response's headers. Uses the static `responseHeaders`
-method on `org.springframework.restdocs.headers.HeaderDocumentation`.
-<4> Configure the request with an `Authorization` header that uses basic authentication.
-====
-
->>>>>>> 96293c0f
 The result is a snippet named `request-headers.adoc` and a snippet named
 `response-headers.adoc`. Each contains a table describing the headers.
 
@@ -1137,18 +966,6 @@
 <1> Reuse the `pagingLinks` `Snippet`, calling `and` to add descriptors that are specific
 	to the resource that is being documented.
 
-<<<<<<< HEAD
-=======
-[source,java,indent=0,role="secondary"]
-.REST Assured
-----
-include::{examples-dir}/com/example/restassured/RestAssuredSnippetReuse.java[tags=use]
-----
-<1> Reuse the `pagingLinks` `Snippet`, calling `and` to add descriptors that are specific
-to the resource that is being documented.
-====
-
->>>>>>> 96293c0f
 The result of the example is that links with `rel` values of `first`, `last`, `next`,
 `previous`, `alpha`, and `bravo` are all documented.
 
