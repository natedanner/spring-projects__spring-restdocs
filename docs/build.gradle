--- conflicted
+++ resolved
@@ -48,45 +48,7 @@
 	attributes	"revnumber": project.version,
 				"branch-or-tag": project.version.endsWith("SNAPSHOT") ? "main": "v${project.version}"
 	inputs.files(sourceSets.test.java)
-<<<<<<< HEAD
 	outputOptions {
 		backends "spring-html"
 	}
-}
-
-task api (type: Javadoc) {
-	group = "Documentation"
-	description = "Generates aggregated Javadoc API documentation."
-	dependsOn {
-		subprojects.collect {
-			it.tasks.getByName("jar")
-		}
-	}
-	project.rootProject.gradle.projectsEvaluated {
-		Set<String> excludedProjects = ['spring-restdocs-asciidoctor']
-		Set<Project> publishedProjects = rootProject.subprojects.findAll { it != project}
-			.findAll { it.plugins.hasPlugin(JavaPlugin) && it.plugins.hasPlugin(MavenPublishPlugin) }
-			.findAll { !excludedProjects.contains(it.name) }
-		dependsOn publishedProjects.javadoc
-		source publishedProjects.javadoc.source
-		classpath = project.files(publishedProjects.javadoc.classpath)
-		destinationDir = project.file "${buildDir}/docs/javadoc"
-		options {
-			author = true
-			docTitle = "Spring REST Docs ${project.version} API"
-			encoding = "UTF-8"
-			memberLevel = "protected"
-			outputLevel = "quiet"
-			source = "1.8"
-			splitIndex = true
-			stylesheetFile = file("src/main/javadoc/spring-javadoc.css")
-			use = true
-			windowTitle = "Spring REST Docs ${project.version} API"
-		}
-	}
-
-	destinationDir = new File(buildDir, "api")
-}
-=======
-}
->>>>>>> 245bc318
+}