/*
 * Copyright 2014-2018 the original author or authors.
 *
 * Licensed under the Apache License, Version 2.0 (the "License");
 * you may not use this file except in compliance with the License.
 * You may obtain a copy of the License at
 *
 *      http://www.apache.org/licenses/LICENSE-2.0
 *
 * Unless required by applicable law or agreed to in writing, software
 * distributed under the License is distributed on an "AS IS" BASIS,
 * WITHOUT WARRANTIES OR CONDITIONS OF ANY KIND, either express or implied.
 * See the License for the specific language governing permissions and
 * limitations under the License.
 */

package org.springframework.restdocs.restassured3;

import java.io.File;
import java.io.FileInputStream;
import java.io.IOException;
import java.io.InputStreamReader;
import java.net.URL;
import java.net.URLClassLoader;
import java.nio.charset.StandardCharsets;
import java.util.regex.Pattern;

import io.restassured.builder.RequestSpecBuilder;
import io.restassured.specification.RequestSpecification;
import org.assertj.core.api.Condition;
import org.junit.ClassRule;
import org.junit.Rule;
import org.junit.Test;

import org.springframework.http.HttpHeaders;
import org.springframework.http.HttpStatus;
import org.springframework.http.MediaType;
import org.springframework.restdocs.JUnitRestDocumentation;
import org.springframework.restdocs.templates.TemplateFormat;
import org.springframework.restdocs.templates.TemplateFormats;
import org.springframework.restdocs.test.SnippetConditions;
import org.springframework.restdocs.test.SnippetConditions.CodeBlockCondition;
import org.springframework.restdocs.test.SnippetConditions.HttpRequestCondition;
import org.springframework.restdocs.test.SnippetConditions.HttpResponseCondition;
import org.springframework.util.FileCopyUtils;
import org.springframework.web.bind.annotation.RequestMethod;

import static io.restassured.RestAssured.given;
import static org.assertj.core.api.Assertions.assertThat;
import static org.assertj.core.api.Assertions.fail;
import static org.springframework.restdocs.headers.HeaderDocumentation.headerWithName;
import static org.springframework.restdocs.headers.HeaderDocumentation.responseHeaders;
import static org.springframework.restdocs.hypermedia.HypermediaDocumentation.linkWithRel;
import static org.springframework.restdocs.hypermedia.HypermediaDocumentation.links;
import static org.springframework.restdocs.operation.preprocess.Preprocessors.maskLinks;
import static org.springframework.restdocs.operation.preprocess.Preprocessors.modifyUris;
import static org.springframework.restdocs.operation.preprocess.Preprocessors.preprocessRequest;
import static org.springframework.restdocs.operation.preprocess.Preprocessors.preprocessResponse;
import static org.springframework.restdocs.operation.preprocess.Preprocessors.prettyPrint;
import static org.springframework.restdocs.operation.preprocess.Preprocessors.removeHeaders;
import static org.springframework.restdocs.operation.preprocess.Preprocessors.replacePattern;
import static org.springframework.restdocs.payload.PayloadDocumentation.fieldWithPath;
import static org.springframework.restdocs.payload.PayloadDocumentation.requestFields;
import static org.springframework.restdocs.payload.PayloadDocumentation.responseFields;
import static org.springframework.restdocs.payload.PayloadDocumentation.subsectionWithPath;
import static org.springframework.restdocs.request.RequestDocumentation.parameterWithName;
import static org.springframework.restdocs.request.RequestDocumentation.partWithName;
import static org.springframework.restdocs.request.RequestDocumentation.pathParameters;
import static org.springframework.restdocs.request.RequestDocumentation.requestParameters;
import static org.springframework.restdocs.request.RequestDocumentation.requestParts;
import static org.springframework.restdocs.restassured3.RestAssuredRestDocumentation.document;
import static org.springframework.restdocs.restassured3.RestAssuredRestDocumentation.documentationConfiguration;
<<<<<<< HEAD
import static org.springframework.restdocs.templates.TemplateFormats.asciidoctor;
import static org.springframework.restdocs.test.SnippetConditions.codeBlock;
import static org.springframework.restdocs.test.SnippetConditions.httpRequest;
import static org.springframework.restdocs.test.SnippetConditions.httpResponse;
=======
import static org.springframework.restdocs.restassured3.operation.preprocess.RestAssuredPreprocessors.modifyUris;
>>>>>>> 244a7342

/**
 * Integration tests for using Spring REST Docs with REST Assured.
 *
 * @author Andy Wilkinson
 * @author Tomasz Kopczynski
 * @author Filip Hrisafov
 */
public class RestAssuredRestDocumentationIntegrationTests {

	@Rule
	public JUnitRestDocumentation restDocumentation = new JUnitRestDocumentation();

	@ClassRule
	public static TomcatServer tomcat = new TomcatServer();

	@Test
	public void defaultSnippetGeneration() {
		given().port(tomcat.getPort())
				.filter(documentationConfiguration(this.restDocumentation))
				.filter(document("default")).get("/").then().statusCode(200);
		assertExpectedSnippetFilesExist(new File("build/generated-snippets/default"),
				"http-request.adoc", "http-response.adoc", "curl-request.adoc");
	}

	@Test
	public void curlSnippetWithContent() throws Exception {
		String contentType = "text/plain; charset=UTF-8";
		given().port(tomcat.getPort())
				.filter(documentationConfiguration(this.restDocumentation))
				.filter(document("curl-snippet-with-content")).accept("application/json")
				.body("content").contentType(contentType).post("/").then()
				.statusCode(200);

		assertThat(new File(
				"build/generated-snippets/curl-snippet-with-content/curl-request.adoc"))
						.has(content(codeBlock(TemplateFormats.asciidoctor(), "bash")
								.withContent(String.format("$ curl 'http://localhost:"
										+ tomcat.getPort() + "/' -i -X POST \\%n"
										+ "    -H 'Accept: application/json' \\%n"
										+ "    -H 'Content-Type: " + contentType
										+ "' \\%n" + "    -d 'content'"))));
	}

	@Test
	public void curlSnippetWithCookies() throws Exception {
		String contentType = "text/plain; charset=UTF-8";
		given().port(tomcat.getPort())
				.filter(documentationConfiguration(this.restDocumentation))
				.filter(document("curl-snippet-with-cookies")).accept("application/json")
				.contentType(contentType).cookie("cookieName", "cookieVal").get("/")
				.then().statusCode(200);
		assertThat(new File(
				"build/generated-snippets/curl-snippet-with-cookies/curl-request.adoc"))
						.has(content(codeBlock(TemplateFormats.asciidoctor(), "bash")
								.withContent(String.format("$ curl 'http://localhost:"
										+ tomcat.getPort() + "/' -i -X GET \\%n"
										+ "    -H 'Accept: application/json' \\%n"
										+ "    -H 'Content-Type: " + contentType
										+ "' \\%n"
										+ "    --cookie 'cookieName=cookieVal'"))));
	}

	@Test
	public void curlSnippetWithQueryStringOnPost() throws Exception {
		given().port(tomcat.getPort())
				.filter(documentationConfiguration(this.restDocumentation))
				.filter(document("curl-snippet-with-query-string"))
				.accept("application/json").param("foo", "bar").param("a", "alpha")
				.post("/?foo=bar").then().statusCode(200);
		String contentType = "application/x-www-form-urlencoded; charset=ISO-8859-1";
		assertThat(new File(
				"build/generated-snippets/curl-snippet-with-query-string/curl-request.adoc"))
						.has(content(codeBlock(TemplateFormats.asciidoctor(), "bash")
								.withContent(String.format("$ curl "
										+ "'http://localhost:" + tomcat.getPort()
										+ "/?foo=bar' -i -X POST \\%n"
										+ "    -H 'Accept: application/json' \\%n"
										+ "    -H 'Content-Type: " + contentType
										+ "' \\%n" + "    -d 'a=alpha'"))));
	}

	@Test
	public void linksSnippet() throws Exception {
		given().port(tomcat.getPort())
				.filter(documentationConfiguration(this.restDocumentation))
				.filter(document("links",
						links(linkWithRel("rel").description("The description"))))
				.accept("application/json").get("/").then().statusCode(200);
		assertExpectedSnippetFilesExist(new File("build/generated-snippets/links"),
				"http-request.adoc", "http-response.adoc", "curl-request.adoc",
				"links.adoc");
	}

	@Test
	public void pathParametersSnippet() throws Exception {
		given().port(tomcat.getPort())
				.filter(documentationConfiguration(this.restDocumentation))
				.filter(document("path-parameters",
						pathParameters(
								parameterWithName("foo").description("The description"))))
				.accept("application/json").get("/{foo}", "").then().statusCode(200);
		assertExpectedSnippetFilesExist(
				new File("build/generated-snippets/path-parameters"), "http-request.adoc",
				"http-response.adoc", "curl-request.adoc", "path-parameters.adoc");
	}

	@Test
	public void requestParametersSnippet() throws Exception {
		given().port(tomcat.getPort())
				.filter(documentationConfiguration(this.restDocumentation))
				.filter(document("request-parameters",
						requestParameters(
								parameterWithName("foo").description("The description"))))
				.accept("application/json").param("foo", "bar").get("/").then()
				.statusCode(200);
		assertExpectedSnippetFilesExist(
				new File("build/generated-snippets/request-parameters"),
				"http-request.adoc", "http-response.adoc", "curl-request.adoc",
				"request-parameters.adoc");
	}

	@Test
	public void requestFieldsSnippet() throws Exception {
		given().port(tomcat.getPort())
				.filter(documentationConfiguration(this.restDocumentation))
				.filter(document("request-fields",
						requestFields(fieldWithPath("a").description("The description"))))
				.accept("application/json").body("{\"a\":\"alpha\"}").post("/").then()
				.statusCode(200);
		assertExpectedSnippetFilesExist(
				new File("build/generated-snippets/request-fields"), "http-request.adoc",
				"http-response.adoc", "curl-request.adoc", "request-fields.adoc");
	}

	@Test
	public void requestPartsSnippet() throws Exception {
		given().port(tomcat.getPort())
				.filter(documentationConfiguration(this.restDocumentation))
				.filter(document("request-parts",
						requestParts(partWithName("a").description("The description"))))
				.multiPart("a", "foo").post("/upload").then().statusCode(200);
		assertExpectedSnippetFilesExist(
				new File("build/generated-snippets/request-parts"), "http-request.adoc",
				"http-response.adoc", "curl-request.adoc", "request-parts.adoc");
	}

	@Test
	public void responseFieldsSnippet() throws Exception {
		given().port(tomcat.getPort())
				.filter(documentationConfiguration(this.restDocumentation))
				.filter(document("response-fields",
						responseFields(fieldWithPath("a").description("The description"),
								subsectionWithPath("links")
										.description("Links to other resources"))))
				.accept("application/json").get("/").then().statusCode(200);
		assertExpectedSnippetFilesExist(
				new File("build/generated-snippets/response-fields"), "http-request.adoc",
				"http-response.adoc", "curl-request.adoc", "response-fields.adoc");
	}

	@Test
	public void parameterizedOutputDirectory() throws Exception {
		given().port(tomcat.getPort())
				.filter(documentationConfiguration(this.restDocumentation))
				.filter(document("{method-name}")).get("/").then().statusCode(200);
		assertExpectedSnippetFilesExist(
				new File("build/generated-snippets/parameterized-output-directory"),
				"http-request.adoc", "http-response.adoc", "curl-request.adoc");
	}

	@Test
	public void multiStep() throws Exception {
		RequestSpecification spec = new RequestSpecBuilder().setPort(tomcat.getPort())
				.addFilter(documentationConfiguration(this.restDocumentation))
				.addFilter(document("{method-name}-{step}")).build();
		given(spec).get("/").then().statusCode(200);
		assertExpectedSnippetFilesExist(
				new File("build/generated-snippets/multi-step-1/"), "http-request.adoc",
				"http-response.adoc", "curl-request.adoc");
		given(spec).get("/").then().statusCode(200);
		assertExpectedSnippetFilesExist(
				new File("build/generated-snippets/multi-step-2/"), "http-request.adoc",
				"http-response.adoc", "curl-request.adoc");
		given(spec).get("/").then().statusCode(200);
		assertExpectedSnippetFilesExist(
				new File("build/generated-snippets/multi-step-3/"), "http-request.adoc",
				"http-response.adoc", "curl-request.adoc");
	}

	@Test
	public void additionalSnippets() throws Exception {
		RestDocumentationFilter documentation = document("{method-name}-{step}");
		RequestSpecification spec = new RequestSpecBuilder().setPort(tomcat.getPort())
				.addFilter(documentationConfiguration(this.restDocumentation))
				.addFilter(documentation).build();
		given(spec)
				.filter(documentation
						.document(responseHeaders(headerWithName("a").description("one"),
								headerWithName("Foo").description("two"))))
				.get("/").then().statusCode(200);
		assertExpectedSnippetFilesExist(
				new File("build/generated-snippets/additional-snippets-1/"),
				"http-request.adoc", "http-response.adoc", "curl-request.adoc",
				"response-headers.adoc");
	}

	@Test
	public void responseWithCookie() {
		given().port(tomcat.getPort())
				.filter(documentationConfiguration(this.restDocumentation))
				.filter(document("set-cookie",
						preprocessResponse(removeHeaders(HttpHeaders.DATE,
								HttpHeaders.CONTENT_TYPE))))
				.get("/set-cookie").then().statusCode(200);
		assertExpectedSnippetFilesExist(new File("build/generated-snippets/set-cookie"),
				"http-request.adoc", "http-response.adoc", "curl-request.adoc");
		assertThat(new File("build/generated-snippets/set-cookie/http-response.adoc"))
				.has(content(httpResponse(TemplateFormats.asciidoctor(), HttpStatus.OK)
						.header(HttpHeaders.SET_COOKIE,
								"name=value; Domain=localhost; HttpOnly")));
	}

	@Test
	public void preprocessedRequest() throws Exception {
		Pattern pattern = Pattern.compile("(\"alpha\")");
		given().port(tomcat.getPort())
				.filter(documentationConfiguration(this.restDocumentation))
				.header("a", "alpha").header("b", "bravo").contentType("application/json")
				.accept("application/json").body("{\"a\":\"alpha\"}")
				.filter(document("original-request"))
				.filter(document("preprocessed-request",
						preprocessRequest(prettyPrint(),
								replacePattern(pattern, "\"<<beta>>\""),
								modifyUris().removePort(),
								removeHeaders("a", HttpHeaders.CONTENT_LENGTH))))
				.get("/").then().statusCode(200);
		assertThat(
				new File("build/generated-snippets/original-request/http-request.adoc"))
						.has(content(httpRequest(TemplateFormats.asciidoctor(),
								RequestMethod.GET, "/").header("a", "alpha")
										.header("b", "bravo")
										.header("Accept",
												MediaType.APPLICATION_JSON_VALUE)
										.header("Content-Type",
												"application/json; charset=UTF-8")
										.header("Host", "localhost:" + tomcat.getPort())
										.header("Content-Length", "13")
										.content("{\"a\":\"alpha\"}")));
		String prettyPrinted = String.format("{%n  \"a\" : \"<<beta>>\"%n}");
		assertThat(new File(
				"build/generated-snippets/preprocessed-request/http-request.adoc"))
						.has(content(httpRequest(TemplateFormats.asciidoctor(),
								RequestMethod.GET, "/")
										.header("b", "bravo")
										.header("Accept",
												MediaType.APPLICATION_JSON_VALUE)
										.header("Content-Type",
												"application/json; charset=UTF-8")
										.header("Host", "localhost")
										.content(prettyPrinted)));
	}

	@Test
	public void defaultPreprocessedRequest() throws Exception {
		Pattern pattern = Pattern.compile("(\"alpha\")");
		given().port(tomcat.getPort())
				.filter(documentationConfiguration(this.restDocumentation)
						.operationPreprocessors().withRequestDefaults(prettyPrint(),
								replacePattern(pattern, "\"<<beta>>\""),
								modifyUris().removePort(),
								removeHeaders("a", HttpHeaders.CONTENT_LENGTH)))
				.header("a", "alpha").header("b", "bravo").contentType("application/json")
				.accept("application/json").body("{\"a\":\"alpha\"}")
				.filter(document("default-preprocessed-request")).get("/").then()
				.statusCode(200);
		String prettyPrinted = String.format("{%n  \"a\" : \"<<beta>>\"%n}");
		assertThat(new File(
				"build/generated-snippets/default-preprocessed-request/http-request.adoc"))
						.has(content(httpRequest(asciidoctor(), RequestMethod.GET, "/")
								.header("b", "bravo")
								.header("Accept", MediaType.APPLICATION_JSON_VALUE)
								.header("Content-Type", "application/json; charset=UTF-8")
								.header("Host", "localhost").content(prettyPrinted)));
	}

	@Test
	public void preprocessedResponse() throws Exception {
		Pattern pattern = Pattern.compile("(\"alpha\")");
		given().port(tomcat.getPort())
				.filter(documentationConfiguration(this.restDocumentation))
				.filter(document("original-response"))
				.filter(document("preprocessed-response", preprocessResponse(
						prettyPrint(), maskLinks(),
						removeHeaders("a", "Transfer-Encoding", "Date", "Server"),
						replacePattern(pattern, "\"<<beta>>\""), modifyUris()
								.scheme("https").host("api.example.com").removePort())))
				.get("/").then().statusCode(200);
		String prettyPrinted = String.format("{%n  \"a\" : \"<<beta>>\",%n  \"links\" : "
				+ "[ {%n    \"rel\" : \"rel\",%n    \"href\" : \"...\"%n  } ]%n}");
		assertThat(new File(
				"build/generated-snippets/preprocessed-response/http-response.adoc")).has(
						content(httpResponse(TemplateFormats.asciidoctor(), HttpStatus.OK)
								.header("Foo", "https://api.example.com/foo/bar")
								.header("Content-Type", "application/json;charset=UTF-8")
								.header(HttpHeaders.CONTENT_LENGTH,
										prettyPrinted.getBytes().length)
								.content(prettyPrinted)));
	}

	@Test
	public void defaultPreprocessedResponse() throws Exception {
		Pattern pattern = Pattern.compile("(\"alpha\")");
		given().port(tomcat.getPort())
				.filter(documentationConfiguration(this.restDocumentation)
						.operationPreprocessors().withResponseDefaults(prettyPrint(),
								maskLinks(),
								removeHeaders("a", "Transfer-Encoding", "Date", "Server"),
								replacePattern(pattern, "\"<<beta>>\""),
								modifyUris().scheme("https").host("api.example.com")
										.removePort()))
				.filter(document("default-preprocessed-response")).get("/").then()
				.statusCode(200);
		String prettyPrinted = String.format("{%n  \"a\" : \"<<beta>>\",%n  \"links\" : "
				+ "[ {%n    \"rel\" : \"rel\",%n    \"href\" : \"...\"%n  } ]%n}");
		assertThat(new File(
				"build/generated-snippets/default-preprocessed-response/http-response.adoc"))
						.has(content(httpResponse(asciidoctor(), HttpStatus.OK)
								.header("Foo", "https://api.example.com/foo/bar")
								.header("Content-Type", "application/json;charset=UTF-8")
								.header(HttpHeaders.CONTENT_LENGTH,
										prettyPrinted.getBytes().length)
								.content(prettyPrinted)));
	}

	@Test
	public void customSnippetTemplate() throws Exception {
		ClassLoader classLoader = new URLClassLoader(new URL[] {
				new File("src/test/resources/custom-snippet-templates").toURI().toURL() },
				getClass().getClassLoader());
		ClassLoader previous = Thread.currentThread().getContextClassLoader();
		Thread.currentThread().setContextClassLoader(classLoader);
		try {
			given().port(tomcat.getPort()).accept("application/json")
					.filter(documentationConfiguration(this.restDocumentation))
					.filter(document("custom-snippet-template")).get("/").then()
					.statusCode(200);
		}
		finally {
			Thread.currentThread().setContextClassLoader(previous);
		}
		assertThat(new File(
				"build/generated-snippets/custom-snippet-template/curl-request.adoc"))
						.hasContent("Custom curl request");
	}

	private void assertExpectedSnippetFilesExist(File directory, String... snippets) {
		for (String snippet : snippets) {
			assertThat(new File(directory, snippet)).isFile();
		}
	}

	private Condition<File> content(final Condition<String> delegate) {
		return new Condition<File>() {

			@Override
			public boolean matches(File value) {
				try {
					return delegate
							.matches(FileCopyUtils.copyToString(new InputStreamReader(
									new FileInputStream(value), StandardCharsets.UTF_8)));
				}
				catch (IOException ex) {
					fail("Failed to read '" + value + "'", ex);
					return false;
				}
			}

		};
	}

	private CodeBlockCondition<?> codeBlock(TemplateFormat format, String language) {
		return SnippetConditions.codeBlock(format, language);
	}

	private HttpRequestCondition httpRequest(TemplateFormat format,
			RequestMethod requestMethod, String uri) {
		return SnippetConditions.httpRequest(format, requestMethod, uri);
	}

	private HttpResponseCondition httpResponse(TemplateFormat format, HttpStatus status) {
		return SnippetConditions.httpResponse(format, status);
	}

}<|MERGE_RESOLUTION|>--- conflicted
+++ resolved
@@ -70,14 +70,6 @@
 import static org.springframework.restdocs.request.RequestDocumentation.requestParts;
 import static org.springframework.restdocs.restassured3.RestAssuredRestDocumentation.document;
 import static org.springframework.restdocs.restassured3.RestAssuredRestDocumentation.documentationConfiguration;
-<<<<<<< HEAD
-import static org.springframework.restdocs.templates.TemplateFormats.asciidoctor;
-import static org.springframework.restdocs.test.SnippetConditions.codeBlock;
-import static org.springframework.restdocs.test.SnippetConditions.httpRequest;
-import static org.springframework.restdocs.test.SnippetConditions.httpResponse;
-=======
-import static org.springframework.restdocs.restassured3.operation.preprocess.RestAssuredPreprocessors.modifyUris;
->>>>>>> 244a7342
 
 /**
  * Integration tests for using Spring REST Docs with REST Assured.
@@ -357,11 +349,15 @@
 		String prettyPrinted = String.format("{%n  \"a\" : \"<<beta>>\"%n}");
 		assertThat(new File(
 				"build/generated-snippets/default-preprocessed-request/http-request.adoc"))
-						.has(content(httpRequest(asciidoctor(), RequestMethod.GET, "/")
-								.header("b", "bravo")
-								.header("Accept", MediaType.APPLICATION_JSON_VALUE)
-								.header("Content-Type", "application/json; charset=UTF-8")
-								.header("Host", "localhost").content(prettyPrinted)));
+						.has(content(httpRequest(TemplateFormats.asciidoctor(),
+								RequestMethod.GET, "/")
+										.header("b", "bravo")
+										.header("Accept",
+												MediaType.APPLICATION_JSON_VALUE)
+										.header("Content-Type",
+												"application/json; charset=UTF-8")
+										.header("Host", "localhost")
+										.content(prettyPrinted)));
 	}
 
 	@Test
@@ -405,12 +401,14 @@
 				+ "[ {%n    \"rel\" : \"rel\",%n    \"href\" : \"...\"%n  } ]%n}");
 		assertThat(new File(
 				"build/generated-snippets/default-preprocessed-response/http-response.adoc"))
-						.has(content(httpResponse(asciidoctor(), HttpStatus.OK)
-								.header("Foo", "https://api.example.com/foo/bar")
-								.header("Content-Type", "application/json;charset=UTF-8")
-								.header(HttpHeaders.CONTENT_LENGTH,
-										prettyPrinted.getBytes().length)
-								.content(prettyPrinted)));
+						.has(content(
+								httpResponse(TemplateFormats.asciidoctor(), HttpStatus.OK)
+										.header("Foo", "https://api.example.com/foo/bar")
+										.header("Content-Type",
+												"application/json;charset=UTF-8")
+										.header(HttpHeaders.CONTENT_LENGTH,
+												prettyPrinted.getBytes().length)
+										.content(prettyPrinted)));
 	}
 
 	@Test
