/*
 * Copyright 2014-2023 the original author or authors.
 *
 * Licensed under the Apache License, Version 2.0 (the "License");
 * you may not use this file except in compliance with the License.
 * You may obtain a copy of the License at
 *
 *      https://www.apache.org/licenses/LICENSE-2.0
 *
 * Unless required by applicable law or agreed to in writing, software
 * distributed under the License is distributed on an "AS IS" BASIS,
 * WITHOUT WARRANTIES OR CONDITIONS OF ANY KIND, either express or implied.
 * See the License for the specific language governing permissions and
 * limitations under the License.
 */

package org.springframework.restdocs.webtestclient;

import java.io.File;
import java.io.FileInputStream;
import java.io.IOException;
import java.io.InputStreamReader;
import java.nio.charset.StandardCharsets;
import java.util.Arrays;
import java.util.HashSet;
import java.util.List;
import java.util.Set;
import java.util.function.Consumer;
import java.util.stream.Collectors;
import java.util.stream.Stream;

import org.assertj.core.api.Condition;
import org.junit.Before;
import org.junit.Rule;
import org.junit.Test;

import org.springframework.http.HttpHeaders;
import org.springframework.http.HttpStatus;
import org.springframework.http.MediaType;
import org.springframework.http.ResponseCookie;
import org.springframework.restdocs.JUnitRestDocumentation;
import org.springframework.restdocs.templates.TemplateFormat;
import org.springframework.restdocs.templates.TemplateFormats;
import org.springframework.restdocs.testfixtures.SnippetConditions;
import org.springframework.restdocs.testfixtures.SnippetConditions.CodeBlockCondition;
import org.springframework.restdocs.testfixtures.SnippetConditions.HttpResponseCondition;
import org.springframework.restdocs.testfixtures.SnippetConditions.TableCondition;
import org.springframework.test.web.reactive.server.EntityExchangeResult;
import org.springframework.test.web.reactive.server.WebTestClient;
import org.springframework.util.FileCopyUtils;
import org.springframework.util.FileSystemUtils;
import org.springframework.util.LinkedMultiValueMap;
import org.springframework.util.MultiValueMap;
import org.springframework.web.reactive.function.BodyExtractors;
import org.springframework.web.reactive.function.BodyInserters;
import org.springframework.web.reactive.function.server.RequestPredicates;
import org.springframework.web.reactive.function.server.RouterFunction;
import org.springframework.web.reactive.function.server.RouterFunctions;
import org.springframework.web.reactive.function.server.ServerResponse;

import static org.assertj.core.api.Assertions.assertThat;
import static org.assertj.core.api.Assertions.assertThatThrownBy;
import static org.assertj.core.api.Assertions.fail;
import static org.springframework.restdocs.request.RequestDocumentation.parameterWithName;
import static org.springframework.restdocs.request.RequestDocumentation.partWithName;
import static org.springframework.restdocs.request.RequestDocumentation.pathParameters;
import static org.springframework.restdocs.request.RequestDocumentation.queryParameters;
import static org.springframework.restdocs.request.RequestDocumentation.requestParts;
import static org.springframework.restdocs.webtestclient.WebTestClientRestDocumentation.document;
import static org.springframework.restdocs.webtestclient.WebTestClientRestDocumentation.documentationConfiguration;
import static org.springframework.web.reactive.function.BodyInserters.fromValue;

/**
 * Integration tests for using Spring REST Docs with Spring Framework's WebTestClient.
 *
 * @author Andy Wilkinson
 */
public class WebTestClientRestDocumentationIntegrationTests {

	@Rule
	public final JUnitRestDocumentation restDocumentation = new JUnitRestDocumentation();

	private WebTestClient webTestClient;

	@Before
	public void setUp() {
		RouterFunction<ServerResponse> route = RouterFunctions
<<<<<<< HEAD
				.route(RequestPredicates.GET("/"),
						(request) -> ServerResponse.status(HttpStatus.OK).body(fromValue(new Person("Jane", "Doe"))))
				.andRoute(RequestPredicates.GET("/{foo}/{bar}"),
						(request) -> ServerResponse.status(HttpStatus.OK).body(fromValue(new Person("Jane", "Doe"))))
				.andRoute(RequestPredicates.POST("/upload"),
						(request) -> request.body(BodyExtractors.toMultipartData())
								.map((parts) -> ServerResponse.status(HttpStatus.OK).build().block()))
				.andRoute(RequestPredicates.GET("/set-cookie"),
						(request) -> ServerResponse.ok()
								.cookie(ResponseCookie.from("name", "value").domain("localhost").httpOnly(true).build())
								.build());
		this.webTestClient = WebTestClient.bindToRouterFunction(route).configureClient()
				.baseUrl("https://api.example.com").filter(documentationConfiguration(this.restDocumentation)).build();
=======
			.route(RequestPredicates.GET("/"),
					(request) -> ServerResponse.status(HttpStatus.OK).body(fromObject(new Person("Jane", "Doe"))))
			.andRoute(RequestPredicates.GET("/{foo}/{bar}"),
					(request) -> ServerResponse.status(HttpStatus.OK).body(fromObject(new Person("Jane", "Doe"))))
			.andRoute(RequestPredicates.POST("/upload"),
					(request) -> request.body(BodyExtractors.toMultipartData())
						.map((parts) -> ServerResponse.status(HttpStatus.OK).build().block()))
			.andRoute(RequestPredicates.GET("/set-cookie"),
					(request) -> ServerResponse.ok()
						.cookie(ResponseCookie.from("name", "value").domain("localhost").httpOnly(true).build())
						.build());
		this.webTestClient = WebTestClient.bindToRouterFunction(route)
			.configureClient()
			.baseUrl("https://api.example.com")
			.filter(documentationConfiguration(this.restDocumentation))
			.build();
>>>>>>> e741790f
	}

	@Test
	public void defaultSnippetGeneration() {
		File outputDir = new File("build/generated-snippets/default-snippets");
		FileSystemUtils.deleteRecursively(outputDir);
		this.webTestClient.get()
			.uri("/")
			.exchange()
			.expectStatus()
			.isOk()
			.expectBody()
			.consumeWith(document("default-snippets"));
		assertExpectedSnippetFilesExist(outputDir, "http-request.adoc", "http-response.adoc", "curl-request.adoc",
				"httpie-request.adoc", "request-body.adoc", "response-body.adoc");
	}

	@Test
	public void pathParametersSnippet() {
		this.webTestClient.get()
			.uri("/{foo}/{bar}", "1", "2")
			.exchange()
			.expectStatus()
			.isOk()
			.expectBody()
			.consumeWith(
					document("path-parameters", pathParameters(parameterWithName("foo").description("Foo description"),
							parameterWithName("bar").description("Bar description"))));
		assertThat(new File("build/generated-snippets/path-parameters/path-parameters.adoc")).has(content(
				tableWithTitleAndHeader(TemplateFormats.asciidoctor(), "+/{foo}/{bar}+", "Parameter", "Description")
					.row("`foo`", "Foo description")
					.row("`bar`", "Bar description")));
	}

	@Test
<<<<<<< HEAD
	public void queryParametersSnippet() {
		this.webTestClient.get().uri("/?a=alpha&b=bravo").exchange().expectStatus().isOk().expectBody().consumeWith(
				document("query-parameters", queryParameters(parameterWithName("a").description("Alpha description"),
						parameterWithName("b").description("Bravo description"))));
		assertThat(new File("build/generated-snippets/query-parameters/query-parameters.adoc"))
				.has(content(tableWithHeader(TemplateFormats.asciidoctor(), "Parameter", "Description")
						.row("`a`", "Alpha description").row("`b`", "Bravo description")));
=======
	public void requestParametersSnippet() {
		this.webTestClient.get()
			.uri("/?a=alpha&b=bravo")
			.exchange()
			.expectStatus()
			.isOk()
			.expectBody()
			.consumeWith(document("request-parameters",
					requestParameters(parameterWithName("a").description("Alpha description"),
							parameterWithName("b").description("Bravo description"))));
		assertThat(new File("build/generated-snippets/request-parameters/request-parameters.adoc"))
			.has(content(tableWithHeader(TemplateFormats.asciidoctor(), "Parameter", "Description")
				.row("`a`", "Alpha description")
				.row("`b`", "Bravo description")));
>>>>>>> e741790f
	}

	@Test
	public void multipart() {
		MultiValueMap<String, Object> multipartData = new LinkedMultiValueMap<>();
		multipartData.add("a", "alpha");
		multipartData.add("b", "bravo");
		Consumer<EntityExchangeResult<byte[]>> documentation = document("multipart",
				requestParts(partWithName("a").description("Part a"), partWithName("b").description("Part b")));
		this.webTestClient.post()
			.uri("/upload")
			.body(BodyInserters.fromMultipartData(multipartData))
			.exchange()
			.expectStatus()
			.isOk()
			.expectBody()
			.consumeWith(documentation);
		assertThat(new File("build/generated-snippets/multipart/request-parts.adoc"))
			.has(content(tableWithHeader(TemplateFormats.asciidoctor(), "Part", "Description").row("`a`", "Part a")
				.row("`b`", "Part b")));
	}

	@Test
	public void responseWithSetCookie() {
		this.webTestClient.get()
			.uri("/set-cookie")
			.exchange()
			.expectStatus()
			.isOk()
			.expectBody()
			.consumeWith(document("set-cookie"));
		assertThat(new File("build/generated-snippets/set-cookie/http-response.adoc"))
			.has(content(httpResponse(TemplateFormats.asciidoctor(), HttpStatus.OK).header(HttpHeaders.SET_COOKIE,
					"name=value; Domain=localhost; HttpOnly")));
	}

	@Test
	public void curlSnippetWithCookies() {
		this.webTestClient.get()
			.uri("/")
			.cookie("cookieName", "cookieVal")
			.accept(MediaType.APPLICATION_JSON)
			.exchange()
			.expectStatus()
			.isOk()
			.expectBody()
			.consumeWith(document("curl-snippet-with-cookies"));
		assertThat(new File("build/generated-snippets/curl-snippet-with-cookies/curl-request.adoc"))
			.has(content(codeBlock(TemplateFormats.asciidoctor(), "bash")
				.withContent(String.format("$ curl 'https://api.example.com/' -i -X GET \\%n"
						+ "    -H 'Accept: application/json' \\%n" + "    --cookie 'cookieName=cookieVal'"))));
	}

	@Test
	public void curlSnippetWithEmptyParameterQueryString() {
		this.webTestClient.get()
			.uri("/?a=")
			.accept(MediaType.APPLICATION_JSON)
			.exchange()
			.expectStatus()
			.isOk()
			.expectBody()
			.consumeWith(document("curl-snippet-with-empty-parameter-query-string"));
		assertThat(
				new File("build/generated-snippets/curl-snippet-with-empty-parameter-query-string/curl-request.adoc"))
			.has(content(codeBlock(TemplateFormats.asciidoctor(), "bash").withContent(String
				.format("$ curl 'https://api.example.com/?a=' -i -X GET \\%n" + "    -H 'Accept: application/json'"))));
	}

	@Test
	public void httpieSnippetWithCookies() {
		this.webTestClient.get()
			.uri("/")
			.cookie("cookieName", "cookieVal")
			.accept(MediaType.APPLICATION_JSON)
			.exchange()
			.expectStatus()
			.isOk()
			.expectBody()
			.consumeWith(document("httpie-snippet-with-cookies"));
		assertThat(new File("build/generated-snippets/httpie-snippet-with-cookies/httpie-request.adoc"))
			.has(content(codeBlock(TemplateFormats.asciidoctor(), "bash")
				.withContent(String.format("$ http GET 'https://api.example.com/' \\%n"
						+ "    'Accept:application/json' \\%n" + "    'Cookie:cookieName=cookieVal'"))));
	}

	@Test
	public void illegalStateExceptionShouldBeThrownWhenCallDocumentWebClientNotConfigured() {
		assertThatThrownBy(() -> this.webTestClient
			.mutateWith((builder, httpHandlerBuilder, connector) -> builder.filters(List::clear).build())
			.get()
			.uri("/")
			.exchange()
			.expectBody()
			.consumeWith(document("default-snippets"))).isInstanceOf(IllegalStateException.class)
			.hasMessage("REST Docs configuration not found. Did you forget to register a "
					+ "WebTestClientRestDocumentationConfigurer as a filter?");
	}

	private void assertExpectedSnippetFilesExist(File directory, String... snippets) {
		Set<File> actual = new HashSet<>(Arrays.asList(directory.listFiles()));
		Set<File> expected = Stream.of(snippets)
			.map((snippet) -> new File(directory, snippet))
			.collect(Collectors.toSet());
		assertThat(actual).isEqualTo(expected);
	}

	private Condition<File> content(final Condition<String> delegate) {
		return new Condition<>() {

			@Override
			public boolean matches(File value) {
				try {
					return delegate.matches(FileCopyUtils
						.copyToString(new InputStreamReader(new FileInputStream(value), StandardCharsets.UTF_8)));
				}
				catch (IOException ex) {
					fail("Failed to read '" + value + "'", ex);
					return false;
				}
			}

		};
	}

	private CodeBlockCondition<?> codeBlock(TemplateFormat format, String language) {
		return SnippetConditions.codeBlock(format, language);
	}

	private HttpResponseCondition httpResponse(TemplateFormat format, HttpStatus status) {
		return SnippetConditions.httpResponse(format, status);
	}

	private TableCondition<?> tableWithHeader(TemplateFormat format, String... headers) {
		return SnippetConditions.tableWithHeader(format, headers);
	}

	private TableCondition<?> tableWithTitleAndHeader(TemplateFormat format, String title, String... headers) {
		return SnippetConditions.tableWithTitleAndHeader(format, title, headers);
	}

	/**
	 * A person.
	 */
	public static class Person {

		private final String firstName;

		private final String lastName;

		Person(String firstName, String lastName) {
			this.firstName = firstName;
			this.lastName = lastName;
		}

		public String getFirstName() {
			return this.firstName;
		}

		public String getLastName() {
			return this.lastName;
		}

	}

}<|MERGE_RESOLUTION|>--- conflicted
+++ resolved
@@ -85,25 +85,10 @@
 	@Before
 	public void setUp() {
 		RouterFunction<ServerResponse> route = RouterFunctions
-<<<<<<< HEAD
-				.route(RequestPredicates.GET("/"),
-						(request) -> ServerResponse.status(HttpStatus.OK).body(fromValue(new Person("Jane", "Doe"))))
-				.andRoute(RequestPredicates.GET("/{foo}/{bar}"),
-						(request) -> ServerResponse.status(HttpStatus.OK).body(fromValue(new Person("Jane", "Doe"))))
-				.andRoute(RequestPredicates.POST("/upload"),
-						(request) -> request.body(BodyExtractors.toMultipartData())
-								.map((parts) -> ServerResponse.status(HttpStatus.OK).build().block()))
-				.andRoute(RequestPredicates.GET("/set-cookie"),
-						(request) -> ServerResponse.ok()
-								.cookie(ResponseCookie.from("name", "value").domain("localhost").httpOnly(true).build())
-								.build());
-		this.webTestClient = WebTestClient.bindToRouterFunction(route).configureClient()
-				.baseUrl("https://api.example.com").filter(documentationConfiguration(this.restDocumentation)).build();
-=======
 			.route(RequestPredicates.GET("/"),
-					(request) -> ServerResponse.status(HttpStatus.OK).body(fromObject(new Person("Jane", "Doe"))))
+					(request) -> ServerResponse.status(HttpStatus.OK).body(fromValue(new Person("Jane", "Doe"))))
 			.andRoute(RequestPredicates.GET("/{foo}/{bar}"),
-					(request) -> ServerResponse.status(HttpStatus.OK).body(fromObject(new Person("Jane", "Doe"))))
+					(request) -> ServerResponse.status(HttpStatus.OK).body(fromValue(new Person("Jane", "Doe"))))
 			.andRoute(RequestPredicates.POST("/upload"),
 					(request) -> request.body(BodyExtractors.toMultipartData())
 						.map((parts) -> ServerResponse.status(HttpStatus.OK).build().block()))
@@ -116,7 +101,6 @@
 			.baseUrl("https://api.example.com")
 			.filter(documentationConfiguration(this.restDocumentation))
 			.build();
->>>>>>> e741790f
 	}
 
 	@Test
@@ -152,30 +136,20 @@
 	}
 
 	@Test
-<<<<<<< HEAD
 	public void queryParametersSnippet() {
-		this.webTestClient.get().uri("/?a=alpha&b=bravo").exchange().expectStatus().isOk().expectBody().consumeWith(
-				document("query-parameters", queryParameters(parameterWithName("a").description("Alpha description"),
-						parameterWithName("b").description("Bravo description"))));
+		this.webTestClient.get()
+			.uri("/?a=alpha&b=bravo")
+			.exchange()
+			.expectStatus()
+			.isOk()
+			.expectBody()
+			.consumeWith(document("query-parameters",
+					queryParameters(parameterWithName("a").description("Alpha description"),
+							parameterWithName("b").description("Bravo description"))));
 		assertThat(new File("build/generated-snippets/query-parameters/query-parameters.adoc"))
-				.has(content(tableWithHeader(TemplateFormats.asciidoctor(), "Parameter", "Description")
-						.row("`a`", "Alpha description").row("`b`", "Bravo description")));
-=======
-	public void requestParametersSnippet() {
-		this.webTestClient.get()
-			.uri("/?a=alpha&b=bravo")
-			.exchange()
-			.expectStatus()
-			.isOk()
-			.expectBody()
-			.consumeWith(document("request-parameters",
-					requestParameters(parameterWithName("a").description("Alpha description"),
-							parameterWithName("b").description("Bravo description"))));
-		assertThat(new File("build/generated-snippets/request-parameters/request-parameters.adoc"))
 			.has(content(tableWithHeader(TemplateFormats.asciidoctor(), "Parameter", "Description")
 				.row("`a`", "Alpha description")
 				.row("`b`", "Bravo description")));
->>>>>>> e741790f
 	}
 
 	@Test
