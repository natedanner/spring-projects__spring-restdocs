/*
<<<<<<< HEAD
 * Copyright 2014-2022 the original author or authors.
=======
 * Copyright 2014-2023 the original author or authors.
>>>>>>> e741790f
 *
 * Licensed under the Apache License, Version 2.0 (the "License");
 * you may not use this file except in compliance with the License.
 * You may obtain a copy of the License at
 *
 *      https://www.apache.org/licenses/LICENSE-2.0
 *
 * Unless required by applicable law or agreed to in writing, software
 * distributed under the License is distributed on an "AS IS" BASIS,
 * WITHOUT WARRANTIES OR CONDITIONS OF ANY KIND, either express or implied.
 * See the License for the specific language governing permissions and
 * limitations under the License.
 */

package org.springframework.restdocs.webtestclient;

import java.io.ByteArrayOutputStream;
import java.util.Collection;
import java.util.Collections;
import java.util.List;
import java.util.stream.Collectors;

import reactor.core.publisher.Flux;

import org.springframework.core.ResolvableType;
import org.springframework.core.io.buffer.DataBuffer;
import org.springframework.core.io.buffer.DataBufferUtils;
import org.springframework.core.io.buffer.DefaultDataBuffer;
import org.springframework.core.io.buffer.DefaultDataBufferFactory;
import org.springframework.http.HttpHeaders;
import org.springframework.http.ReactiveHttpInputMessage;
import org.springframework.http.codec.HttpMessageReader;
import org.springframework.http.codec.multipart.DefaultPartHttpMessageReader;
import org.springframework.http.codec.multipart.FilePart;
import org.springframework.http.codec.multipart.MultipartHttpMessageReader;
import org.springframework.http.codec.multipart.Part;
import org.springframework.restdocs.operation.OperationRequest;
import org.springframework.restdocs.operation.OperationRequestFactory;
import org.springframework.restdocs.operation.OperationRequestPart;
import org.springframework.restdocs.operation.OperationRequestPartFactory;
import org.springframework.restdocs.operation.RequestConverter;
import org.springframework.restdocs.operation.RequestCookie;
import org.springframework.test.web.reactive.server.ExchangeResult;
import org.springframework.test.web.reactive.server.WebTestClient;
import org.springframework.util.LinkedMultiValueMap;

/**
 * A {@link RequestConverter} for creating an {@link OperationRequest} derived from an
 * {@link ExchangeResult}.
 *
 * @author Andy Wilkinson
 */
class WebTestClientRequestConverter implements RequestConverter<ExchangeResult> {

	@Override
	public OperationRequest convert(ExchangeResult result) {
		HttpHeaders headers = extractRequestHeaders(result);
		return new OperationRequestFactory().create(result.getUrl(), result.getMethod(), result.getRequestBodyContent(),
				headers, extractRequestParts(result), extractCookies(headers));
	}

	private HttpHeaders extractRequestHeaders(ExchangeResult result) {
		HttpHeaders extracted = new HttpHeaders();
		extracted.putAll(result.getRequestHeaders());
		extracted.remove(WebTestClient.WEBTESTCLIENT_REQUEST_ID);
		return extracted;
	}

<<<<<<< HEAD
=======
	private Parameters extractParameters(ExchangeResult result) {
		Parameters parameters = new Parameters();
		parameters.addAll(this.queryStringParser.parse(result.getUrl()));
		if (MediaType.APPLICATION_FORM_URLENCODED.isCompatibleWith(result.getRequestHeaders().getContentType())) {
			parameters.addAll(this.formDataReader
				.readMono(FORM_DATA_TYPE, new ExchangeResultReactiveHttpInputMessage(result), null)
				.block());
		}
		return parameters;
	}

>>>>>>> e741790f
	private List<OperationRequestPart> extractRequestParts(ExchangeResult result) {
		HttpMessageReader<Part> partHttpMessageReader = new DefaultPartHttpMessageReader();
		return new MultipartHttpMessageReader(partHttpMessageReader)
			.readMono(ResolvableType.forClass(Part.class), new ExchangeResultReactiveHttpInputMessage(result),
					Collections.emptyMap())
			.onErrorReturn(new LinkedMultiValueMap<>())
			.block()
			.values()
			.stream()
			.flatMap((parts) -> parts.stream().map(this::createOperationRequestPart))
			.collect(Collectors.toList());
	}

<<<<<<< HEAD
=======
	@SuppressWarnings("unchecked")
	private HttpMessageReader<Part> findPartHttpMessageReader() {
		if (ClassUtils.isPresent(DEFAULT_PART_HTTP_MESSAGE_READER, getClass().getClassLoader())) {
			try {
				return (HttpMessageReader<Part>) Class
					.forName(DEFAULT_PART_HTTP_MESSAGE_READER, true, getClass().getClassLoader())
					.newInstance();
			}
			catch (Exception ex) {
				// Continue
			}
		}
		if (ClassUtils.isPresent("org.synchronoss.cloud.nio.multipart.NioMultipartParserListener",
				getClass().getClassLoader())) {
			return new SynchronossPartHttpMessageReader();
		}
		return null;
	}

>>>>>>> e741790f
	private OperationRequestPart createOperationRequestPart(Part part) {
		ByteArrayOutputStream content = readPartBodyContent(part);
		return new OperationRequestPartFactory().create(part.name(),
				(part instanceof FilePart) ? ((FilePart) part).filename() : null, content.toByteArray(),
				part.headers());
	}

	private ByteArrayOutputStream readPartBodyContent(Part part) {
		ByteArrayOutputStream contentStream = new ByteArrayOutputStream();
		DataBufferUtils.write(part.content(), contentStream).blockFirst();
		return contentStream;
	}

	private Collection<RequestCookie> extractCookies(HttpHeaders headers) {
		List<String> cookieHeaders = headers.get(HttpHeaders.COOKIE);
		if (cookieHeaders == null) {
			return Collections.emptyList();
		}
		headers.remove(HttpHeaders.COOKIE);
		return cookieHeaders.stream().map(this::createRequestCookie).collect(Collectors.toList());
	}

	private RequestCookie createRequestCookie(String header) {
		String[] components = header.split("=");
		return new RequestCookie(components[0], components[1]);
	}

	private final class ExchangeResultReactiveHttpInputMessage implements ReactiveHttpInputMessage {

		private final ExchangeResult result;

		private ExchangeResultReactiveHttpInputMessage(ExchangeResult result) {
			this.result = result;
		}

		@Override
		public HttpHeaders getHeaders() {
			return this.result.getRequestHeaders();
		}

		@Override
		public Flux<DataBuffer> getBody() {
			byte[] requestBodyContent = this.result.getRequestBodyContent();
			DefaultDataBuffer buffer = new DefaultDataBufferFactory().allocateBuffer(requestBodyContent.length);
			buffer.write(requestBodyContent);
			return Flux.fromArray(new DataBuffer[] { buffer });
		}

	}

}<|MERGE_RESOLUTION|>--- conflicted
+++ resolved
@@ -1,9 +1,5 @@
 /*
-<<<<<<< HEAD
- * Copyright 2014-2022 the original author or authors.
-=======
  * Copyright 2014-2023 the original author or authors.
->>>>>>> e741790f
  *
  * Licensed under the Apache License, Version 2.0 (the "License");
  * you may not use this file except in compliance with the License.
@@ -72,20 +68,6 @@
 		return extracted;
 	}
 
-<<<<<<< HEAD
-=======
-	private Parameters extractParameters(ExchangeResult result) {
-		Parameters parameters = new Parameters();
-		parameters.addAll(this.queryStringParser.parse(result.getUrl()));
-		if (MediaType.APPLICATION_FORM_URLENCODED.isCompatibleWith(result.getRequestHeaders().getContentType())) {
-			parameters.addAll(this.formDataReader
-				.readMono(FORM_DATA_TYPE, new ExchangeResultReactiveHttpInputMessage(result), null)
-				.block());
-		}
-		return parameters;
-	}
-
->>>>>>> e741790f
 	private List<OperationRequestPart> extractRequestParts(ExchangeResult result) {
 		HttpMessageReader<Part> partHttpMessageReader = new DefaultPartHttpMessageReader();
 		return new MultipartHttpMessageReader(partHttpMessageReader)
@@ -99,28 +81,6 @@
 			.collect(Collectors.toList());
 	}
 
-<<<<<<< HEAD
-=======
-	@SuppressWarnings("unchecked")
-	private HttpMessageReader<Part> findPartHttpMessageReader() {
-		if (ClassUtils.isPresent(DEFAULT_PART_HTTP_MESSAGE_READER, getClass().getClassLoader())) {
-			try {
-				return (HttpMessageReader<Part>) Class
-					.forName(DEFAULT_PART_HTTP_MESSAGE_READER, true, getClass().getClassLoader())
-					.newInstance();
-			}
-			catch (Exception ex) {
-				// Continue
-			}
-		}
-		if (ClassUtils.isPresent("org.synchronoss.cloud.nio.multipart.NioMultipartParserListener",
-				getClass().getClassLoader())) {
-			return new SynchronossPartHttpMessageReader();
-		}
-		return null;
-	}
-
->>>>>>> e741790f
 	private OperationRequestPart createOperationRequestPart(Part part) {
 		ByteArrayOutputStream content = readPartBodyContent(part);
 		return new OperationRequestPartFactory().create(part.name(),
