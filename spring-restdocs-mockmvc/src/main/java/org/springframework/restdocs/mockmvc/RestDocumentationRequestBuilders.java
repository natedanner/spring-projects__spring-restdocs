/*
 * Copyright 2014-2015 the original author or authors.
 *
 * Licensed under the Apache License, Version 2.0 (the "License");
 * you may not use this file except in compliance with the License.
 * You may obtain a copy of the License at
 *
 *      http://www.apache.org/licenses/LICENSE-2.0
 *
 * Unless required by applicable law or agreed to in writing, software
 * distributed under the License is distributed on an "AS IS" BASIS,
 * WITHOUT WARRANTIES OR CONDITIONS OF ANY KIND, either express or implied.
 * See the License for the specific language governing permissions and
 * limitations under the License.
 */

package org.springframework.restdocs.mockmvc;

import java.net.URI;

import org.springframework.http.HttpMethod;
import org.springframework.restdocs.generate.RestDocumentationGenerator;
import org.springframework.restdocs.request.RequestDocumentation;
import org.springframework.test.web.servlet.request.MockHttpServletRequestBuilder;
import org.springframework.test.web.servlet.request.MockMultipartHttpServletRequestBuilder;
import org.springframework.test.web.servlet.request.MockMvcRequestBuilders;

/**
 * A drop-in replacement for {@link MockMvcRequestBuilders} that captures a request's URL
 * template and makes it available for documentation. Required when
 * {@link RequestDocumentation#pathParameters(org.springframework.restdocs.request.ParameterDescriptor...)
 * ) documenting path parameters} and recommended for general usage.
 *
 * @author Andy Wilkinson
 * @see MockMvcRequestBuilders
 * @see RequestDocumentation#pathParameters(org.springframework.restdocs.request.ParameterDescriptor...)
 * @see RequestDocumentation#pathParameters(java.util.Map,
 * org.springframework.restdocs.request.ParameterDescriptor...)
 */
public abstract class RestDocumentationRequestBuilders {

	private RestDocumentationRequestBuilders() {

	}

	/**
	 * Create a {@link MockHttpServletRequestBuilder} for a GET request. The url template
	 * will be captured and made available for documentation.
	 *
	 * @param urlTemplate a URL template; the resulting URL will be encoded
	 * @param urlVariables zero or more URL variables
	 * @return the builder for the GET request
	 */
	public static MockHttpServletRequestBuilder get(String urlTemplate,
			Object... urlVariables) {
<<<<<<< HEAD
		return MockMvcRequestBuilders.get(urlTemplate, urlVariables).requestAttr(
				RestDocumentationGenerator.ATTRIBUTE_NAME_URL_TEMPLATE, urlTemplate);
=======
		return MockMvcRequestBuilders.get(urlTemplate, urlVariables)
				.requestAttr(ATTRIBUTE_NAME_URL_TEMPLATE, urlTemplate);
>>>>>>> 74f9e272
	}

	/**
	 * Create a {@link MockHttpServletRequestBuilder} for a GET request.
	 *
	 * @param uri the URL
	 * @return the builder for the GET request
	 */
	public static MockHttpServletRequestBuilder get(URI uri) {
		return MockMvcRequestBuilders.get(uri);
	}

	/**
	 * Create a {@link MockHttpServletRequestBuilder} for a POST request. The url template
	 * will be captured and made available for documentation.
	 *
	 * @param urlTemplate a URL template; the resulting URL will be encoded
	 * @param urlVariables zero or more URL variables
	 * @return the builder for the POST request
	 */
	public static MockHttpServletRequestBuilder post(String urlTemplate,
			Object... urlVariables) {
<<<<<<< HEAD
		return MockMvcRequestBuilders.post(urlTemplate, urlVariables).requestAttr(
				RestDocumentationGenerator.ATTRIBUTE_NAME_URL_TEMPLATE, urlTemplate);
=======
		return MockMvcRequestBuilders.post(urlTemplate, urlVariables)
				.requestAttr(ATTRIBUTE_NAME_URL_TEMPLATE, urlTemplate);
>>>>>>> 74f9e272
	}

	/**
	 * Create a {@link MockHttpServletRequestBuilder} for a POST request.
	 *
	 * @param uri the URL
	 * @return the builder for the POST request
	 */
	public static MockHttpServletRequestBuilder post(URI uri) {
		return MockMvcRequestBuilders.post(uri);
	}

	/**
	 * Create a {@link MockHttpServletRequestBuilder} for a PUT request. The url template
	 * will be captured and made available for documentation.
	 *
	 * @param urlTemplate a URL template; the resulting URL will be encoded
	 * @param urlVariables zero or more URL variables
	 * @return the builder for the PUT request
	 */
	public static MockHttpServletRequestBuilder put(String urlTemplate,
			Object... urlVariables) {
<<<<<<< HEAD
		return MockMvcRequestBuilders.put(urlTemplate, urlVariables).requestAttr(
				RestDocumentationGenerator.ATTRIBUTE_NAME_URL_TEMPLATE, urlTemplate);
=======
		return MockMvcRequestBuilders.put(urlTemplate, urlVariables)
				.requestAttr(ATTRIBUTE_NAME_URL_TEMPLATE, urlTemplate);
>>>>>>> 74f9e272
	}

	/**
	 * Create a {@link MockHttpServletRequestBuilder} for a PUT request.
	 *
	 * @param uri the URL
	 * @return the builder for the PUT request
	 */
	public static MockHttpServletRequestBuilder put(URI uri) {
		return MockMvcRequestBuilders.put(uri);
	}

	/**
	 * Create a {@link MockHttpServletRequestBuilder} for a PATCH request. The url
	 * template will be captured and made available for documentation.
	 *
	 * @param urlTemplate a URL template; the resulting URL will be encoded
	 * @param urlVariables zero or more URL variables
	 * @return the builder for the PATCH request
	 */
	public static MockHttpServletRequestBuilder patch(String urlTemplate,
			Object... urlVariables) {
<<<<<<< HEAD
		return MockMvcRequestBuilders.patch(urlTemplate, urlVariables).requestAttr(
				RestDocumentationGenerator.ATTRIBUTE_NAME_URL_TEMPLATE, urlTemplate);
=======
		return MockMvcRequestBuilders.patch(urlTemplate, urlVariables)
				.requestAttr(ATTRIBUTE_NAME_URL_TEMPLATE, urlTemplate);
>>>>>>> 74f9e272
	}

	/**
	 * Create a {@link MockHttpServletRequestBuilder} for a PATCH request.
	 *
	 * @param uri the URL
	 * @return the builder for the PATCH request
	 */
	public static MockHttpServletRequestBuilder patch(URI uri) {
		return MockMvcRequestBuilders.patch(uri);
	}

	/**
	 * Create a {@link MockHttpServletRequestBuilder} for a DELETE request. The url
	 * template will be captured and made available for documentation.
	 *
	 * @param urlTemplate a URL template; the resulting URL will be encoded
	 * @param urlVariables zero or more URL variables
	 * @return the builder for the DELETE request
	 */
	public static MockHttpServletRequestBuilder delete(String urlTemplate,
			Object... urlVariables) {
<<<<<<< HEAD
		return MockMvcRequestBuilders.delete(urlTemplate, urlVariables).requestAttr(
				RestDocumentationGenerator.ATTRIBUTE_NAME_URL_TEMPLATE, urlTemplate);
=======
		return MockMvcRequestBuilders.delete(urlTemplate, urlVariables)
				.requestAttr(ATTRIBUTE_NAME_URL_TEMPLATE, urlTemplate);
>>>>>>> 74f9e272
	}

	/**
	 * Create a {@link MockHttpServletRequestBuilder} for a DELETE request.
	 *
	 * @param uri the URL
	 * @return the builder for the DELETE request
	 */
	public static MockHttpServletRequestBuilder delete(URI uri) {
		return MockMvcRequestBuilders.delete(uri);
	}

	/**
	 * Create a {@link MockHttpServletRequestBuilder} for an OPTIONS request. The url
	 * template will be captured and made available for documentation.
	 *
	 * @param urlTemplate a URL template; the resulting URL will be encoded
	 * @param urlVariables zero or more URL variables
	 * @return the builder for the OPTIONS request
	 */
	public static MockHttpServletRequestBuilder options(String urlTemplate,
			Object... urlVariables) {
<<<<<<< HEAD
		return MockMvcRequestBuilders.options(urlTemplate, urlVariables).requestAttr(
				RestDocumentationGenerator.ATTRIBUTE_NAME_URL_TEMPLATE, urlTemplate);
=======
		return MockMvcRequestBuilders.options(urlTemplate, urlVariables)
				.requestAttr(ATTRIBUTE_NAME_URL_TEMPLATE, urlTemplate);
>>>>>>> 74f9e272
	}

	/**
	 * Create a {@link MockHttpServletRequestBuilder} for an OPTIONS request.
	 *
	 * @param uri the URL
	 * @return the builder for the OPTIONS request
	 */
	public static MockHttpServletRequestBuilder options(URI uri) {
		return MockMvcRequestBuilders.options(uri);
	}

	/**
	 * Create a {@link MockHttpServletRequestBuilder} for a HEAD request. The url template
	 * will be captured and made available for documentation.
	 *
	 * @param urlTemplate a URL template; the resulting URL will be encoded
	 * @param urlVariables zero or more URL variables
	 * @return the builder for the HEAD request
	 */
	public static MockHttpServletRequestBuilder head(String urlTemplate,
			Object... urlVariables) {
<<<<<<< HEAD
		return MockMvcRequestBuilders.head(urlTemplate, urlVariables).requestAttr(
				RestDocumentationGenerator.ATTRIBUTE_NAME_URL_TEMPLATE, urlTemplate);
=======
		return MockMvcRequestBuilders.head(urlTemplate, urlVariables)
				.requestAttr(ATTRIBUTE_NAME_URL_TEMPLATE, urlTemplate);
>>>>>>> 74f9e272
	}

	/**
	 * Create a {@link MockHttpServletRequestBuilder} for a HEAD request.
	 *
	 * @param uri the URL
	 * @return the builder for the HEAD request
	 */
	public static MockHttpServletRequestBuilder head(URI uri) {
		return MockMvcRequestBuilders.head(uri);
	}

	/**
	 * Create a {@link MockHttpServletRequestBuilder} for a request with the given HTTP
	 * method. The url template will be captured and made available for documentation.
	 *
	 * @param httpMethod the HTTP method
	 * @param urlTemplate a URL template; the resulting URL will be encoded
	 * @param urlVariables zero or more URL variables
	 * @return the builder for the request
	 */
	public static MockHttpServletRequestBuilder request(HttpMethod httpMethod,
			String urlTemplate, Object... urlVariables) {
		return MockMvcRequestBuilders.request(httpMethod, urlTemplate, urlVariables)
				.requestAttr(RestDocumentationGenerator.ATTRIBUTE_NAME_URL_TEMPLATE,
						urlTemplate);
	}

	/**
	 * Create a {@link MockHttpServletRequestBuilder} for a request with the given HTTP
	 * method.
	 * @param httpMethod the HTTP method (GET, POST, etc)
	 * @param uri the URL
	 * @return the builder for the request
	 */
	public static MockHttpServletRequestBuilder request(HttpMethod httpMethod, URI uri) {
		return MockMvcRequestBuilders.request(httpMethod, uri);
	}

	/**
	 * Create a {@link MockHttpServletRequestBuilder} for a multipart request. The url
	 * template will be captured and made available for documentation.
	 *
	 * @param urlTemplate a URL template; the resulting URL will be encoded
	 * @param urlVariables zero or more URL variables
	 * @return the builder for the file upload request
	 */
	public static MockMultipartHttpServletRequestBuilder fileUpload(String urlTemplate,
			Object... urlVariables) {
		return (MockMultipartHttpServletRequestBuilder) MockMvcRequestBuilders
<<<<<<< HEAD
				.fileUpload(urlTemplate, urlVariables).requestAttr(
						RestDocumentationGenerator.ATTRIBUTE_NAME_URL_TEMPLATE,
						urlTemplate);
=======
				.fileUpload(urlTemplate, urlVariables)
				.requestAttr(ATTRIBUTE_NAME_URL_TEMPLATE, urlTemplate);
>>>>>>> 74f9e272
	}

	/**
	 * Create a {@link MockHttpServletRequestBuilder} for a multipart request.
	 *
	 * @param uri the URL
	 * @return the builder for the file upload request
	 */
	public static MockMultipartHttpServletRequestBuilder fileUpload(URI uri) {
		return MockMvcRequestBuilders.fileUpload(uri);
	}

}<|MERGE_RESOLUTION|>--- conflicted
+++ resolved
@@ -53,13 +53,8 @@
 	 */
 	public static MockHttpServletRequestBuilder get(String urlTemplate,
 			Object... urlVariables) {
-<<<<<<< HEAD
 		return MockMvcRequestBuilders.get(urlTemplate, urlVariables).requestAttr(
 				RestDocumentationGenerator.ATTRIBUTE_NAME_URL_TEMPLATE, urlTemplate);
-=======
-		return MockMvcRequestBuilders.get(urlTemplate, urlVariables)
-				.requestAttr(ATTRIBUTE_NAME_URL_TEMPLATE, urlTemplate);
->>>>>>> 74f9e272
 	}
 
 	/**
@@ -82,13 +77,8 @@
 	 */
 	public static MockHttpServletRequestBuilder post(String urlTemplate,
 			Object... urlVariables) {
-<<<<<<< HEAD
 		return MockMvcRequestBuilders.post(urlTemplate, urlVariables).requestAttr(
 				RestDocumentationGenerator.ATTRIBUTE_NAME_URL_TEMPLATE, urlTemplate);
-=======
-		return MockMvcRequestBuilders.post(urlTemplate, urlVariables)
-				.requestAttr(ATTRIBUTE_NAME_URL_TEMPLATE, urlTemplate);
->>>>>>> 74f9e272
 	}
 
 	/**
@@ -111,13 +101,8 @@
 	 */
 	public static MockHttpServletRequestBuilder put(String urlTemplate,
 			Object... urlVariables) {
-<<<<<<< HEAD
 		return MockMvcRequestBuilders.put(urlTemplate, urlVariables).requestAttr(
 				RestDocumentationGenerator.ATTRIBUTE_NAME_URL_TEMPLATE, urlTemplate);
-=======
-		return MockMvcRequestBuilders.put(urlTemplate, urlVariables)
-				.requestAttr(ATTRIBUTE_NAME_URL_TEMPLATE, urlTemplate);
->>>>>>> 74f9e272
 	}
 
 	/**
@@ -140,13 +125,8 @@
 	 */
 	public static MockHttpServletRequestBuilder patch(String urlTemplate,
 			Object... urlVariables) {
-<<<<<<< HEAD
 		return MockMvcRequestBuilders.patch(urlTemplate, urlVariables).requestAttr(
 				RestDocumentationGenerator.ATTRIBUTE_NAME_URL_TEMPLATE, urlTemplate);
-=======
-		return MockMvcRequestBuilders.patch(urlTemplate, urlVariables)
-				.requestAttr(ATTRIBUTE_NAME_URL_TEMPLATE, urlTemplate);
->>>>>>> 74f9e272
 	}
 
 	/**
@@ -169,13 +149,8 @@
 	 */
 	public static MockHttpServletRequestBuilder delete(String urlTemplate,
 			Object... urlVariables) {
-<<<<<<< HEAD
 		return MockMvcRequestBuilders.delete(urlTemplate, urlVariables).requestAttr(
 				RestDocumentationGenerator.ATTRIBUTE_NAME_URL_TEMPLATE, urlTemplate);
-=======
-		return MockMvcRequestBuilders.delete(urlTemplate, urlVariables)
-				.requestAttr(ATTRIBUTE_NAME_URL_TEMPLATE, urlTemplate);
->>>>>>> 74f9e272
 	}
 
 	/**
@@ -198,13 +173,8 @@
 	 */
 	public static MockHttpServletRequestBuilder options(String urlTemplate,
 			Object... urlVariables) {
-<<<<<<< HEAD
 		return MockMvcRequestBuilders.options(urlTemplate, urlVariables).requestAttr(
 				RestDocumentationGenerator.ATTRIBUTE_NAME_URL_TEMPLATE, urlTemplate);
-=======
-		return MockMvcRequestBuilders.options(urlTemplate, urlVariables)
-				.requestAttr(ATTRIBUTE_NAME_URL_TEMPLATE, urlTemplate);
->>>>>>> 74f9e272
 	}
 
 	/**
@@ -227,13 +197,8 @@
 	 */
 	public static MockHttpServletRequestBuilder head(String urlTemplate,
 			Object... urlVariables) {
-<<<<<<< HEAD
 		return MockMvcRequestBuilders.head(urlTemplate, urlVariables).requestAttr(
 				RestDocumentationGenerator.ATTRIBUTE_NAME_URL_TEMPLATE, urlTemplate);
-=======
-		return MockMvcRequestBuilders.head(urlTemplate, urlVariables)
-				.requestAttr(ATTRIBUTE_NAME_URL_TEMPLATE, urlTemplate);
->>>>>>> 74f9e272
 	}
 
 	/**
@@ -284,14 +249,9 @@
 	public static MockMultipartHttpServletRequestBuilder fileUpload(String urlTemplate,
 			Object... urlVariables) {
 		return (MockMultipartHttpServletRequestBuilder) MockMvcRequestBuilders
-<<<<<<< HEAD
-				.fileUpload(urlTemplate, urlVariables).requestAttr(
-						RestDocumentationGenerator.ATTRIBUTE_NAME_URL_TEMPLATE,
+				.fileUpload(urlTemplate, urlVariables)
+				.requestAttr(RestDocumentationGenerator.ATTRIBUTE_NAME_URL_TEMPLATE,
 						urlTemplate);
-=======
-				.fileUpload(urlTemplate, urlVariables)
-				.requestAttr(ATTRIBUTE_NAME_URL_TEMPLATE, urlTemplate);
->>>>>>> 74f9e272
 	}
 
 	/**
