/*
 * Copyright 2014-2017 the original author or authors.
 *
 * Licensed under the Apache License, Version 2.0 (the "License");
 * you may not use this file except in compliance with the License.
 * You may obtain a copy of the License at
 *
 *      http://www.apache.org/licenses/LICENSE-2.0
 *
 * Unless required by applicable law or agreed to in writing, software
 * distributed under the License is distributed on an "AS IS" BASIS,
 * WITHOUT WARRANTIES OR CONDITIONS OF ANY KIND, either express or implied.
 * See the License for the specific language governing permissions and
 * limitations under the License.
 */

package org.springframework.restdocs.mockmvc;

import org.springframework.restdocs.RestDocumentationContextProvider;
import org.springframework.restdocs.generate.RestDocumentationGenerator;
import org.springframework.restdocs.operation.preprocess.OperationRequestPreprocessor;
import org.springframework.restdocs.operation.preprocess.OperationResponsePreprocessor;
import org.springframework.restdocs.snippet.Snippet;
import org.springframework.test.web.servlet.MockMvc;
import org.springframework.test.web.servlet.ResultActions;
import org.springframework.test.web.servlet.setup.ConfigurableMockMvcBuilder;
import org.springframework.test.web.servlet.setup.MockMvcConfigurer;

/**
 * Static factory methods for documenting RESTful APIs using Spring MVC Test.
 *
 * @author Andy Wilkinson
 */
public abstract class MockMvcRestDocumentation {

	private static final MockMvcRequestConverter REQUEST_CONVERTER = new MockMvcRequestConverter();

	private static final MockMvcResponseConverter RESPONSE_CONVERTER = new MockMvcResponseConverter();

	private MockMvcRestDocumentation() {

	}

	/**
	 * Provides access to a {@link MockMvcConfigurer} that can be used to configure a
<<<<<<< HEAD
=======
	 * {@link MockMvc} instance using the given {@code restDocumentation}.
	 * @param restDocumentation the REST documentation
	 * @return the configurer
	 * @see ConfigurableMockMvcBuilder#apply(MockMvcConfigurer)
	 * @deprecated Since 1.1 in favor of
	 * {@link #documentationConfiguration(RestDocumentationContextProvider)}
	 */
	@Deprecated
	public static MockMvcRestDocumentationConfigurer documentationConfiguration(
			org.springframework.restdocs.RestDocumentation restDocumentation) {
		return documentationConfiguration(
				(RestDocumentationContextProvider) restDocumentation);
	}

	/**
	 * Provides access to a {@link MockMvcConfigurer} that can be used to configure a
>>>>>>> 244a7342
	 * {@link MockMvc} instance using the given {@code contextProvider}.
	 * @param contextProvider the context provider
	 * @return the configurer
	 * @see ConfigurableMockMvcBuilder#apply(MockMvcConfigurer)
	 */
	public static MockMvcRestDocumentationConfigurer documentationConfiguration(
			RestDocumentationContextProvider contextProvider) {
		return new MockMvcRestDocumentationConfigurer(contextProvider);
	}

	/**
	 * Documents the API call with the given {@code identifier} using the given
	 * {@code snippets} in addition to any default snippets.
	 * @param identifier an identifier for the API call that is being documented
	 * @param snippets the snippets
	 * @return a Mock MVC {@code ResultHandler} that will produce the documentation
	 * @see MockMvc#perform(org.springframework.test.web.servlet.RequestBuilder)
	 * @see ResultActions#andDo(org.springframework.test.web.servlet.ResultHandler)
	 */
	public static RestDocumentationResultHandler document(String identifier,
			Snippet... snippets) {
		return new RestDocumentationResultHandler(new RestDocumentationGenerator<>(
				identifier, REQUEST_CONVERTER, RESPONSE_CONVERTER, snippets));
	}

	/**
	 * Documents the API call with the given {@code identifier} using the given
	 * {@code snippets} in addition to any default snippets. The given
	 * {@code requestPreprocessor} is applied to the request before it is documented.
	 * @param identifier an identifier for the API call that is being documented
	 * @param requestPreprocessor the request preprocessor
	 * @param snippets the snippets
	 * @return a Mock MVC {@code ResultHandler} that will produce the documentation
	 * @see MockMvc#perform(org.springframework.test.web.servlet.RequestBuilder)
	 * @see ResultActions#andDo(org.springframework.test.web.servlet.ResultHandler)
	 */
	public static RestDocumentationResultHandler document(String identifier,
			OperationRequestPreprocessor requestPreprocessor, Snippet... snippets) {
		return new RestDocumentationResultHandler(
				new RestDocumentationGenerator<>(identifier, REQUEST_CONVERTER,
						RESPONSE_CONVERTER, requestPreprocessor, snippets));
	}

	/**
	 * Documents the API call with the given {@code identifier} using the given
	 * {@code snippets} in addition to any default snippets. The given
	 * {@code responsePreprocessor} is applied to the request before it is documented.
	 * @param identifier an identifier for the API call that is being documented
	 * @param responsePreprocessor the response preprocessor
	 * @param snippets the snippets
	 * @return a Mock MVC {@code ResultHandler} that will produce the documentation
	 * @see MockMvc#perform(org.springframework.test.web.servlet.RequestBuilder)
	 * @see ResultActions#andDo(org.springframework.test.web.servlet.ResultHandler)
	 */
	public static RestDocumentationResultHandler document(String identifier,
			OperationResponsePreprocessor responsePreprocessor, Snippet... snippets) {
		return new RestDocumentationResultHandler(
				new RestDocumentationGenerator<>(identifier, REQUEST_CONVERTER,
						RESPONSE_CONVERTER, responsePreprocessor, snippets));
	}

	/**
	 * Documents the API call with the given {@code identifier} using the given
	 * {@code snippets} in addition to any default snippets. The given
	 * {@code requestPreprocessor} and {@code responsePreprocessor} are applied to the
	 * request and response respectively before they are documented.
	 * @param identifier an identifier for the API call that is being documented
	 * @param requestPreprocessor the request preprocessor
	 * @param responsePreprocessor the response preprocessor
	 * @param snippets the snippets
	 * @return a Mock MVC {@code ResultHandler} that will produce the documentation
	 * @see MockMvc#perform(org.springframework.test.web.servlet.RequestBuilder)
	 * @see ResultActions#andDo(org.springframework.test.web.servlet.ResultHandler)
	 */
	public static RestDocumentationResultHandler document(String identifier,
			OperationRequestPreprocessor requestPreprocessor,
			OperationResponsePreprocessor responsePreprocessor, Snippet... snippets) {
		return new RestDocumentationResultHandler(new RestDocumentationGenerator<>(
				identifier, REQUEST_CONVERTER, RESPONSE_CONVERTER, requestPreprocessor,
				responsePreprocessor, snippets));
	}

}<|MERGE_RESOLUTION|>--- conflicted
+++ resolved
@@ -43,25 +43,6 @@
 
 	/**
 	 * Provides access to a {@link MockMvcConfigurer} that can be used to configure a
-<<<<<<< HEAD
-=======
-	 * {@link MockMvc} instance using the given {@code restDocumentation}.
-	 * @param restDocumentation the REST documentation
-	 * @return the configurer
-	 * @see ConfigurableMockMvcBuilder#apply(MockMvcConfigurer)
-	 * @deprecated Since 1.1 in favor of
-	 * {@link #documentationConfiguration(RestDocumentationContextProvider)}
-	 */
-	@Deprecated
-	public static MockMvcRestDocumentationConfigurer documentationConfiguration(
-			org.springframework.restdocs.RestDocumentation restDocumentation) {
-		return documentationConfiguration(
-				(RestDocumentationContextProvider) restDocumentation);
-	}
-
-	/**
-	 * Provides access to a {@link MockMvcConfigurer} that can be used to configure a
->>>>>>> 244a7342
 	 * {@link MockMvc} instance using the given {@code contextProvider}.
 	 * @param contextProvider the context provider
 	 * @return the configurer
